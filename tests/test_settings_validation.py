--- conflicted
+++ resolved
@@ -279,56 +279,6 @@
             assert header in caplog.text and error in caplog.text
 
 
-<<<<<<< HEAD
-# TODO: I think this will no longer be applicable?
-# def test_validate_sql_dialect():
-#     df = pd.read_csv("./tests/datasets/fake_1000_from_splink_demos.csv")
-
-#     settings = {"link_type": "link_and_dedupe", "sql_dialect": "spark"}
-
-#     with pytest.raises(Exception) as excinfo:
-#         db_api = DuckDBAPI()
-
-#         Linker(df, settings, database_api=db_api)
-#     assert str(excinfo.value) == (
-#         "Incompatible SQL dialect! `settings` dictionary uses dialect "
-#         "spark, but expecting 'duckdb' for Linker of type `DuckDBLinker`"
-#     )
-=======
-def test_settings_validation_on_2_to_3_converter():
-    df = pd.read_csv("./tests/datasets/fake_1000_from_splink_demos.csv")
-
-    # Trial with settings converter
-    sql_custom_name = """
-    case
-        when (col_1 is null or col_1_r is null) and
-                (surname_l is null or surname_r is null)  then -1
-        when forename_l = forename_r and surname_l = surname_r then 3
-        when forename_l = forename_r then 2
-        when surname_l = surname_r then 1
-        else 0
-    end
-    """
-    settings = {
-        "link_type": "dedupe_only",
-        "comparison_columns": [
-            {
-                "custom_name": "name_inversion_forname",
-                "case_expression": sql_custom_name,
-                "custom_columns_used": ["forename", "surname"],
-                "num_levels": 4,
-            },
-        ],
-        "blocking_rules": ["l.first_name = r.first_name"],
-    }
-
-    converted = convert_settings_from_v2_to_v3(settings)
-    db_api = DuckDBAPI()
-
-    Linker(df, converted, database_api=db_api)
->>>>>>> 9e7e9a6d
-
-
 def test_comparison_validation():
     import splink.comparison_level_library as cll
     import splink.comparison_library as cl
