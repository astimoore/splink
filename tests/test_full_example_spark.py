--- conflicted
+++ resolved
@@ -11,13 +11,9 @@
 from splink.spark.spark_linker import SparkLinker
 
 
-<<<<<<< HEAD
 @pytest.mark.parametrize("first_name_and_surname_cc", [[cll]], indirect=True)
 def test_full_example_spark(df_spark, tmp_path, first_name_and_surname_cc):
 
-=======
-def test_full_example_spark(df_spark, tmp_path):
->>>>>>> 2a850040
     # Convert a column to an array to enable testing intersection
     df_spark = df_spark.withColumn("email", array("email"))
     settings_dict = get_settings_dict()
