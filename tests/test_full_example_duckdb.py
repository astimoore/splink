--- conflicted
+++ resolved
@@ -9,16 +9,12 @@
 
     df = pd.read_csv("./tests/datasets/fake_1000_from_splink_demos.csv")
     settings_dict = get_settings_dict()
-<<<<<<< HEAD
-    linker = DuckDBLinker(settings_dict, input_tables={"fake_data_1": df})
-=======
     linker = DuckDBLinker(
         settings_dict,
         input_tables={"fake_data_1": df},
         connection=os.path.join(tmp_path, "duckdb.db"),
         output_schema="splink_in_duckdb",
     )
->>>>>>> e6d91b16
 
     linker.profile_columns(
         ["first_name", "surname", "first_name || surname", "concat(city, first_name)"]
