import os

import pandas as pd
import pyarrow as pa
import pyarrow.csv as pa_csv
import pyarrow.parquet as pq
import pytest

import splink.duckdb.duckdb_comparison_level_library as cll
import splink.duckdb.duckdb_comparison_library as cl
from splink.duckdb.duckdb_linker import DuckDBLinker

from .basic_settings import get_settings_dict, name_comparison
from .linker_utils import (
    _test_table_registration,
    _test_write_functionality,
    register_roc_data,
)


def test_full_example_duckdb(tmp_path):
    df = pd.read_csv("./tests/datasets/fake_1000_from_splink_demos.csv")
    df = df.rename(columns={"surname": "SUR name"})
    settings_dict = get_settings_dict()

    # Overwrite the surname comparison to include duck-db specific syntax
    settings_dict["comparisons"].append(name_comparison(cll, "SUR name"))
    settings_dict["comparisons"][1] = cl.jaccard_at_thresholds("SUR name")

    settings_dict["blocking_rules_to_generate_predictions"] = [
        'l."SUR name" = r."SUR name"',
    ]

    linker = DuckDBLinker(
        df,
        connection=os.path.join(tmp_path, "duckdb.db"),
        output_schema="splink_in_duckdb",
    )
    linker.load_settings(settings_dict)

    linker.count_num_comparisons_from_blocking_rule(
        'l.first_name = r.first_name and l."SUR name" = r."SUR name"'
    )

    linker.profile_columns(
        [
            "first_name",
            '"SUR name"',
            'first_name || "SUR name"',
            "concat(city, first_name)",
        ]
    )
    linker.missingness_chart()
    linker.compute_tf_table("city")
    linker.compute_tf_table("first_name")

    linker.estimate_u_using_random_sampling(max_pairs=1e6, seed=1)
    linker.estimate_probability_two_random_records_match(
        ["l.email = r.email"], recall=0.3
    )
    # try missingness chart again now that concat_with_tf is precomputed
    linker.missingness_chart()

    blocking_rule = 'l.first_name = r.first_name and l."SUR name" = r."SUR name"'
    linker.estimate_parameters_using_expectation_maximisation(blocking_rule)

    blocking_rule = "l.dob = r.dob"
    linker.estimate_parameters_using_expectation_maximisation(blocking_rule)

    df_predict = linker.predict()

    linker.comparison_viewer_dashboard(
        df_predict, os.path.join(tmp_path, "test_scv_duckdb.html"), True, 2
    )

    df_e = df_predict.as_pandas_dataframe(limit=5)
    records = df_e.to_dict(orient="records")
    linker.waterfall_chart(records)

    register_roc_data(linker)
    linker.roc_chart_from_labels_table("labels")

    df_clusters = linker.cluster_pairwise_predictions_at_threshold(df_predict, 0.1)

    linker.cluster_studio_dashboard(
        df_predict,
        df_clusters,
        sampling_method="by_cluster_size",
        out_path=os.path.join(tmp_path, "test_cluster_studio.html"),
    )

    linker.unlinkables_chart(source_dataset="Testing")

    _test_table_registration(linker)

    record = {
        "unique_id": 1,
        "first_name": "John",
        "SUR name": "Smith",
        "dob": "1971-05-24",
        "city": "London",
        "email": "john@smith.net",
        "group": 10000,
    }

    linker.find_matches_to_new_records(
        [record], blocking_rules=[], match_weight_threshold=-10000
    )

    # Test saving and loading
    path = os.path.join(tmp_path, "model.json")
    linker.save_settings_to_json(path)

    linker_2 = DuckDBLinker(df, connection=":memory:")
    linker_2.load_settings(path)
    linker_2.load_settings_from_json(path)
    DuckDBLinker(df, settings_dict=path)

    # Test that writing to files works as expected
    _test_write_functionality(linker_2, pd.read_csv)


# Create some dummy dataframes for the link only test
df = pd.read_csv("./tests/datasets/fake_1000_from_splink_demos.csv")
df_l = df.copy()
df_r = df.copy()
df_l["source_dataset"] = "my_left_ds"
df_r["source_dataset"] = "my_right_ds"
df_final = df_l.append(df_r)


# Tests link only jobs under different inputs:
# * A single dataframe with a `source_dataset` column
# * Two input dataframes with no specified `source_dataset` column
# * Two input dataframes with a specified `source_dataset` column
@pytest.mark.parametrize(
    ("input", "source_l", "source_r"),
    [
        pytest.param(
            [df, df],  # no source_dataset col
            {"__splink__input_table_0"},
            {"__splink__input_table_1"},
            id="No source dataset column",
        ),
        pytest.param(
            df_final,  # source_dataset col
            {"my_left_ds"},
            {"my_right_ds"},
            id="Source dataset column in a single df",
        ),
        pytest.param(
            [df_l, df_r],  # source_dataset col
            {"my_left_ds"},
            {"my_right_ds"},
            id="Source dataset column in two dfs",
        ),
    ],
)
def test_link_only(input, source_l, source_r):
    settings = get_settings_dict()
    settings["link_type"] = "link_only"
    settings["source_dataset_column_name"] = "source_dataset"

    linker = DuckDBLinker(
        input,
        settings,
    )
    df_predict = linker.predict().as_pandas_dataframe()

    assert len(df_predict) == 7257
    assert set(df_predict.source_dataset_l.values) == source_l
    assert set(df_predict.source_dataset_r.values) == source_r


@pytest.mark.parametrize(
    ("df"),
    [
        pytest.param(
            pd.read_csv("./tests/datasets/fake_1000_from_splink_demos.csv"),
            id="DuckDB link from pandas df",
        ),
        pytest.param(
            "./tests/datasets/fake_1000_from_splink_demos.csv",
            id="DuckDB load from file",
        ),
        pytest.param(
            pa.Table.from_pandas(
                pd.read_csv("./tests/datasets/fake_1000_from_splink_demos.csv")
            ),
            id="DuckDB link - convert pandas to pyarrow df",
        ),
        pytest.param(
            pa_csv.read_csv(
                "./tests/datasets/fake_1000_from_splink_demos.csv",
                convert_options=pa_csv.ConvertOptions(
                    strings_can_be_null=True, null_values=["", "", "NULL"]
                ),
            ),
            id="DuckDB link - read directly from filepath with pyarrow",
        ),
    ],
)
def test_duckdb_load_from_file(df):
    settings = get_settings_dict()

    linker = DuckDBLinker(
        df,
        settings,
    )

    assert len(linker.predict().as_pandas_dataframe()) == 3167

    settings["link_type"] = "link_only"

    linker = DuckDBLinker(
        [df, df],
        settings,
        input_table_aliases=["testing1", "testing2"],
    )

    assert len(linker.predict().as_pandas_dataframe()) == 7257


def test_duckdb_arrow_array():
    # Checking array fixes problem identified here:
    # https://github.com/moj-analytical-services/splink/issues/680

    f = "./tests/datasets/test_array.parquet"
    array_data = pq.read_table(f)

    # data is:
    # data_list = [
    # {"uid": 1, "a": ['robin', 'john'], "b": 1},
    # {"uid": 1, "a": ['robin', 'john'], "b": 1},
    # {"uid": 1, "a": ['james', 'karen'], "b": 1},
    # {"uid": 1, "a": ['james', 'john'], "b": 1},
    #     ]

    linker = DuckDBLinker(
        array_data,
        {
            "link_type": "dedupe_only",
            "unique_id_column_name": "uid",
            "comparisons": [cl.exact_match("b")],
            "blocking_rules_to_generate_predictions": ["l.a[1] = r.a[1]"],
        },
    )
    df = linker.deterministic_link().as_pandas_dataframe()
    assert len(df) == 2


def test_cast_error():
    from duckdb import InvalidInputException

    forenames = [None, "jack", None] * 1000
    data = {"id": range(0, len(forenames)), "forename": forenames}
    df = pd.DataFrame(data)

    with pytest.raises(InvalidInputException):
        DuckDBLinker(df)

    # convert to pyarrow table
    df = pa.Table.from_pandas(df)
    DuckDBLinker(df)


def test_small_example_duckdb(tmp_path):
    df = pd.read_csv("./tests/datasets/fake_1000_from_splink_demos.csv")
    df["full_name"] = df["first_name"] + df["surname"]

    settings_dict = {
        "link_type": "dedupe_only",
        "blocking_rules_to_generate_predictions": [
            "l.surname = r.surname",
            "l.city = r.city",
        ],
        "comparisons": [
            {
                "output_column_name": "name",
                "comparison_levels": [
                    cll.null_level("full_name", valid_string_regex=".*"),
                    cll.exact_match_level("full_name", term_frequency_adjustments=True),
                    cll.columns_reversed_level(
                        "first_name", "surname", tf_adjustment_column="full_name"
                    ),
                    cll.exact_match_level(
                        "first_name", term_frequency_adjustments=True
                    ),
                    cll.else_level(),
                ],
            },
<<<<<<< HEAD
            cl.damerau_levenshtein_at_thresholds(
                "dob", 2, term_frequency_adjustments=True
            ),
            cl.jaro_at_thresholds("email", term_frequency_adjustments=True),
=======
            cl.levenshtein_at_thresholds("dob", 2, term_frequency_adjustments=True),
            cl.jaro_at_thresholds(
                "email", term_frequency_adjustments=True, regex_extract="^[^@]+"
            ),
>>>>>>> 63f3e706
            cl.jaro_winkler_at_thresholds("city", term_frequency_adjustments=True),
        ],
        "retain_matching_columns": True,
        "retain_intermediate_calculation_columns": True,
    }

    linker = DuckDBLinker(df, settings_dict)

    linker.estimate_u_using_random_sampling(max_pairs=1e6)
    blocking_rule = "l.full_name = r.full_name"
    linker.estimate_parameters_using_expectation_maximisation(blocking_rule)

    blocking_rule = "l.dob = r.dob"
    linker.estimate_parameters_using_expectation_maximisation(blocking_rule)

    linker.predict()<|MERGE_RESOLUTION|>--- conflicted
+++ resolved
@@ -289,17 +289,10 @@
                     cll.else_level(),
                 ],
             },
-<<<<<<< HEAD
             cl.damerau_levenshtein_at_thresholds(
                 "dob", 2, term_frequency_adjustments=True
             ),
             cl.jaro_at_thresholds("email", term_frequency_adjustments=True),
-=======
-            cl.levenshtein_at_thresholds("dob", 2, term_frequency_adjustments=True),
-            cl.jaro_at_thresholds(
-                "email", term_frequency_adjustments=True, regex_extract="^[^@]+"
-            ),
->>>>>>> 63f3e706
             cl.jaro_winkler_at_thresholds("city", term_frequency_adjustments=True),
         ],
         "retain_matching_columns": True,
