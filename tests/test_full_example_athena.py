--- conflicted
+++ resolved
@@ -71,10 +71,7 @@
 
     return db_name_read, db_name_write
 
-<<<<<<< HEAD
-=======
 
->>>>>>> 196b0cb3
 @pytest.mark.skip(reason="AWS Connection Required")
 def test_full_example_athena(tmp_path):
 
