import gc

import pandas as pd
import pytest

import splink.comparison_level_library as cll
import splink.comparison_library as cl
<<<<<<< HEAD
from splink.column_expression import ColumnExpression
=======
import splink.comparison_template_library as ctl
>>>>>>> a83c8674

from .decorator import mark_with_dialects_excluding

comparison_first_name = {
    "output_column_name": "first_name",
    "comparison_levels": [
        cll.NullLevel("first_name"),
        cll.ExactMatchLevel("first_name", term_frequency_adjustments=True),
        cll.LevenshteinLevel("first_name", 2).configure(m_probability=0.2),
        cll.ElseLevel(),
    ],
}
comparison_surname = {
    "output_column_name": "surname",
    "comparison_levels": [
        cll.NullLevel("surname"),
        cll.ExactMatchLevel("surname", term_frequency_adjustments=True),
        cll.LevenshteinLevel("surname", 2).configure(
            label_for_charts="surname Levenshtein under 2"
        ),
        cll.ElseLevel().configure(m_probability=0.2, u_probability=0.85),
    ],
}
comparison_city = {
    "output_column_name": "city",
    "comparison_levels": [
        cll.NullLevel("city"),
        cll.ExactMatchLevel("city", term_frequency_adjustments=True),
        cll.LevenshteinLevel("city", 1),
        cll.LevenshteinLevel("city", 2),
        cll.ElseLevel(),
    ],
}
comparison_email = {
    "output_column_name": "dob",
    "comparison_levels": [
        cll.NullLevel("dob"),
        cll.ExactMatchLevel("dob"),
        cll.CustomLevel("substr(dob_l, 1, 4) = substr(dob_r, 1, 4)", "year matches"),
        {
            "sql_condition": "substr(dob_l, 1, 2) = substr(dob_r, 1, 2)",
            "label_for_charts": "century matches",
        },
        cll.LevenshteinLevel("dob", 3),
        cll.ElseLevel(),
    ],
}

cll_settings = {
    "link_type": "dedupe_only",
    "comparisons": [
        comparison_first_name,
        comparison_surname,
        comparison_city,
        comparison_email,
    ],
    "blocking_rules_to_generate_predictions": [
        "l.dob = r.dob",
        "l.first_name = r.first_name",
    ],
}


@mark_with_dialects_excluding()
def test_cll_creators_run_predict(dialect, test_helpers):
    helper = test_helpers[dialect]
    df = helper.load_frame_from_csv("./tests/datasets/fake_1000_from_splink_demos.csv")

    linker = helper.Linker(df, cll_settings, **helper.extra_linker_args())
    linker.predict()


@mark_with_dialects_excluding()
def test_cll_creators_instantiate_levels(dialect):
    cll.NullLevel("city").get_comparison_level(dialect)
    cll.ElseLevel().get_comparison_level(dialect)
    cll.ExactMatchLevel("city").get_comparison_level(dialect)
    cll.LevenshteinLevel("city", 5).get_comparison_level(dialect)


@mark_with_dialects_excluding()
def test_cll_creators_instantiate_levels_with_config(dialect):
    lev_dict = cll.NullLevel("city").get_comparison_level(dialect).as_dict()
    assert lev_dict["is_null_level"]

    lev_dict = (
        cll.ElseLevel()
        .configure(m_probability=0.2, u_probability=0.7)
        .get_comparison_level(dialect)
        .as_dict()
    )
    assert lev_dict["m_probability"] == 0.2
    assert lev_dict["u_probability"] == 0.7

    lev_dict = (
        cll.ExactMatchLevel("city")
        .configure(tf_adjustment_column="city", tf_adjustment_weight=0.9)
        .get_comparison_level(dialect)
        .as_dict()
    )
    assert lev_dict["tf_adjustment_column"] == "city"
    assert lev_dict["tf_adjustment_weight"] == 0.9

    lev_dict = (
        cll.LevenshteinLevel("city", 5)
        .configure(label_for_charts="city loose fuzzy match")
        .get_comparison_level(dialect)
        .as_dict()
    )
    assert lev_dict["label_for_charts"] == "city loose fuzzy match"


comparison_name = cl.CustomComparison(
    "name",
    [
        cll.CustomLevel(
            "(first_name_l IS NULL OR first_name_r IS NULL) AND "
            "(surname_l IS NULL OR surname_r IS NULL) "
        ).configure(is_null_level=True),
        {
            "sql_condition": (
                "concat(first_name_l, surname_l) = concat(first_name_r, surname_r)"
            ),
            "label_for_charts": "both names matching",
        },
        cll.CustomLevel(
            (
                "levenshtein("
                "concat(first_name_l, surname_l), "
                "concat(first_name_r, surname_r)"
                ") <= 3"
            ),
            "both names fuzzy matching",
        ),
        cll.ExactMatchLevel("first_name"),
        cll.ExactMatchLevel("surname"),
        cll.ElseLevel(),
    ],
)
comparison_city = cl.ExactMatch("city").configure(u_probabilities=[0.6, 0.4])
comparison_email = cl.LevenshteinAtThresholds("email", 3).configure(
    m_probabilities=[0.8, 0.1, 0.1]
)
comparison_dob = cl.LevenshteinAtThresholds("dob", [1, 2])

cl_settings = {
    "link_type": "dedupe_only",
    "comparisons": [
        comparison_name,
        comparison_city,
        comparison_email,
        comparison_dob,
    ],
    "blocking_rules_to_generate_predictions": [
        "l.dob = r.dob",
        "l.first_name = r.first_name",
    ],
}


@mark_with_dialects_excluding()
def test_cl_creators_run_predict(dialect, test_helpers):
    helper = test_helpers[dialect]
    df = helper.load_frame_from_csv("./tests/datasets/fake_1000_from_splink_demos.csv")

    linker = helper.Linker(df, cl_settings, **helper.extra_linker_args())

    linker.predict()


<<<<<<< HEAD
@mark_with_dialects_excluding("sqlite")
def test_regex_fall_through(dialect, test_helpers):
    helper = test_helpers[dialect]
    df = pd.DataFrame(
        [
            {"unique_id": 1, "name": "groat"},
            {"unique_id": 2, "name": "float"},
        ]
    )
    settings = {
        "link_type": "dedupe_only",
        "comparisons": [
            {
                "comparison_levels": [
                    cll.NullLevel("name"),
                    # this pattern does not match any data:
                    cll.ExactMatchLevel(
                        ColumnExpression("name").regex_extract("^wr.*")
                    ),
                    cll.ElseLevel(),
                ]
            }
        ],
    }

    linker = helper.Linker(df, settings, **helper.extra_linker_args())
    df_e = linker.predict().as_pandas_dataframe()

    # only entry should be in Else level
    assert df_e["gamma_name"][0] == 0


@mark_with_dialects_excluding("sqlite")
def test_null_pattern_match(dialect, test_helpers):
    helper = test_helpers[dialect]
    df = pd.DataFrame(
        [
            {"unique_id": 1, "name": "groat"},
            {"unique_id": 2, "name": "float"},
        ]
    )
    settings = {
        "link_type": "dedupe_only",
        "comparisons": [
            {
                "comparison_levels": [
                    # this pattern does matches no data:
                    cll.NullLevel("name", valid_string_pattern=".*ook"),
                    cll.ExactMatchLevel(ColumnExpression("name")),
                    cll.ElseLevel(),
                ]
            }
        ],
    }

    linker = helper.Linker(df, settings, **helper.extra_linker_args())
    df_e = linker.predict().as_pandas_dataframe()

    # only entry should be in Null level
    assert df_e["gamma_name"][0] == -1
=======
comparison_email_ctl = ctl.EmailComparison(
    "email",
    invalid_emails_as_null=True,
    include_domain_match_level=True,
    fuzzy_metric="levenshtein",
    thresholds=[1, 3],
)
ctl_settings = cl_settings
ctl_settings = {
    "link_type": "dedupe_only",
    "comparisons": [
        # TODO: replace cl only with ctl
        comparison_name,
        comparison_city,
        comparison_email_ctl,
        comparison_dob,
    ],
    "blocking_rules_to_generate_predictions": [
        "l.dob = r.dob",
        "l.first_name = r.first_name",
    ],
}


@mark_with_dialects_excluding()
def test_ctl_creators_run_predict(dialect, test_helpers):
    helper = test_helpers[dialect]
    df = helper.load_frame_from_csv("./tests/datasets/fake_1000_from_splink_demos.csv")

    linker = helper.Linker(df, ctl_settings, **helper.extra_linker_args())
    linker.predict()
>>>>>>> a83c8674


def test_custom_dialect_no_string_lookup():
    from splink.dialects import SplinkDialect

    # force garbage collection so we forget about any other test dialects
    # previously defined
    gc.collect()

    class TestDialectNoLookup(SplinkDialect):
        # missing _dialect_name_for_factory!
        @property
        def name(self):
            return "test_dialect"

        @property
        def sqlglot_name(self):
            return "duckdb"

    # the existence of TestDialectNoLookup should not impact our ability
    # to use other dialects
    cll.ExactMatchLevel("some_column").get_comparison_level("duckdb")


def test_custom_dialect_duplicate_string_lookup():
    from splink.dialects import SplinkDialect

    # force garbage collection so we forget about any other test dialects
    # previously defined
    gc.collect()

    class TestDialectDuplicateFactoryName(SplinkDialect):
        # we already have a duckdb dialect!
        _dialect_name_for_factory = "duckdb"

        @property
        def name(self):
            return "test_dialect"

        @property
        def sqlglot_name(self):
            return "duckdb"

    # should get an error as level doesn't know which 'duckdb' we mean
    with pytest.raises(ValueError) as exc_info:
        cll.ExactMatchLevel("some_column").get_comparison_level("duckdb")
    assert "Found multiple subclasses" in str(exc_info.value)

    # should be able to use spark still
    cll.ExactMatchLevel("some_column").get_comparison_level("spark")


def test_valid_custom_dialect():
    from splink.dialects import SplinkDialect

    # force garbage collection so we forget about any other test dialects
    # previously defined
    gc.collect()

    class TestDialect(SplinkDialect):
        _dialect_name_for_factory = "valid_test_dialect"

        @property
        def name(self):
            return "test_dialect"

        @property
        def sqlglot_name(self):
            return "duckdb"

        # helper for tests that allows SplinkDialect to forget about this dialect
        # don't need to do this previously as they don't get instantiated
        def _delete_instance(self):
            del super()._dialect_instances[type(self)]

    cll.ExactMatchLevel("some_column").get_comparison_level("valid_test_dialect")
    TestDialect()._delete_instance()


def test_invalid_dialect():

    # force garbage collection so we forget about any other test dialects
    # previously defined
    gc.collect()

    # no such dialect defined!
    with pytest.raises(ValueError) as exc_info:
        cll.ExactMatchLevel("some_column").get_comparison_level("bad_test_dialect")
    assert "Could not find subclass" in str(exc_info.value)


def test_cl_configure():
    # this is fine:
    cl.LevenshteinAtThresholds("col", [1, 2, 3]).configure(
        m_probabilities=[0.4, 0.1, 0.1, 0.3, 0.1]
    )

    with pytest.raises(ValueError):
        # too many probabilities
        cl.ExactMatch("col").configure(m_probabilities=[0.5, 0.3, 0.2])

    with pytest.raises(ValueError):
        # too few probabilities
        cl.LevenshteinAtThresholds("col", [1, 2]).configure(u_probabilities=[0.5, 0.5])<|MERGE_RESOLUTION|>--- conflicted
+++ resolved
@@ -5,11 +5,9 @@
 
 import splink.comparison_level_library as cll
 import splink.comparison_library as cl
-<<<<<<< HEAD
 from splink.column_expression import ColumnExpression
-=======
 import splink.comparison_template_library as ctl
->>>>>>> a83c8674
+
 
 from .decorator import mark_with_dialects_excluding
 
@@ -180,7 +178,6 @@
     linker.predict()
 
 
-<<<<<<< HEAD
 @mark_with_dialects_excluding("sqlite")
 def test_regex_fall_through(dialect, test_helpers):
     helper = test_helpers[dialect]
@@ -241,7 +238,7 @@
 
     # only entry should be in Null level
     assert df_e["gamma_name"][0] == -1
-=======
+
 comparison_email_ctl = ctl.EmailComparison(
     "email",
     invalid_emails_as_null=True,
@@ -273,7 +270,7 @@
 
     linker = helper.Linker(df, ctl_settings, **helper.extra_linker_args())
     linker.predict()
->>>>>>> a83c8674
+
 
 
 def test_custom_dialect_no_string_lookup():
