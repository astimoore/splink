name: Run splink_demos tutorial notebooks

on:
  pull_request:
    branches:
      - master
      - "**dev"
    paths:
      - splink/**
      - docs/demos/tutorials/**
      - pyproject.toml

  workflow_dispatch:

jobs:
  build:
    runs-on: ubuntu-latest
    strategy:
      matrix:
        python-version: ["3.9"]
    steps:
      #----------------------------------------------
      #       check-out repo and set-up python
      #----------------------------------------------
      - uses: actions/checkout@v3
      - name: Set up Python ${{ matrix.python-version }}
        uses: actions/setup-python@v4
        with:
          python-version: ${{ matrix.python-version }}
      #----------------------------------------------
      #  -- save a few section by caching poetry --
      #----------------------------------------------
      - name: Load cached Poetry installation
        uses: actions/cache@v2
        with:
          path: ~/.local # the path depends on the OS
          key: poetry-0 # increment to reset cache
      #----------------------------------------------
      #  -----  install & configure poetry  -----
      #----------------------------------------------
      - name: Install Poetry
        uses: snok/install-poetry@v1
        with:
          version: "1.7.0"
          virtualenvs-create: true
          virtualenvs-in-project: true
          installer-parallel: true

      #----------------------------------------------
      #       load cached venv if cache exists
      #----------------------------------------------
      - name: Load cached venv
        id: cached-poetry-dependencies
        uses: actions/cache@v2
        with:
          path: .venv
          key: venv-demos-${{ runner.os }}-${{ steps.setup-python.outputs.python-version }}-${{ hashFiles('**/poetry.lock') }}-00
      #----------------------------------------------
      # install dependencies if cache does not exist
      #----------------------------------------------
      - name: Install dependencies
        if: steps.cached-poetry-dependencies.outputs.cache-hit != 'true'
        run: poetry install --no-interaction
      #----------------------------------------------
      #       pip install additional requirements
      #----------------------------------------------
      - name: Install additional requirements from demos_requirements.txt
        run: |
          poetry run pip install -r docs/demos/data/demos_requirements.txt
      #----------------------------------------------
      # Modify the notebooks to reduce the amount of data processed and speed up the tests
      #----------------------------------------------
      - name: Modify Notebooks to reduce data size
        run: |
          python scripts/reduce_notebook_runtime.py
      #----------------------------------------------
      # Make sure that the demo notebooks run without error
      #----------------------------------------------
      - name: Test with pytest
        run: |
          source .venv/bin/activate
<<<<<<< HEAD
          python -m pytest --nbmake -n=auto --nbmake-kernel=python3 docs/demos/tutorials/*ipynb
=======
          python -m pytest -vv --nbmake -n=auto --nbmake-kernel=python3 docs/demos/tutorials/*ipynb
>>>>>>> 70c947f7
<|MERGE_RESOLUTION|>--- conflicted
+++ resolved
@@ -79,8 +79,4 @@
       - name: Test with pytest
         run: |
           source .venv/bin/activate
-<<<<<<< HEAD
-          python -m pytest --nbmake -n=auto --nbmake-kernel=python3 docs/demos/tutorials/*ipynb
-=======
-          python -m pytest -vv --nbmake -n=auto --nbmake-kernel=python3 docs/demos/tutorials/*ipynb
->>>>>>> 70c947f7
+          python -m pytest -vv --nbmake -n=auto --nbmake-kernel=python3 docs/demos/tutorials/*ipynb