[tool.poetry]
name = "splink"
version = "3.9.13"
description = "Fast probabilistic data linkage at scale"
authors = ["Robin Linacre <robinlinacre@hotmail.com>", "Sam Lindsay", "Theodore Manassis", "Tom Hepworth", "Andy Bond", "Ross Kennedy"]
license = "MIT"
homepage = "https://github.com/moj-analytical-services/splink"
repository = "https://github.com/moj-analytical-services/splink"
readme = "README.md"

[tool.poetry.dependencies]
<<<<<<< HEAD
# Keep these as loose as possible, so app users have the
# most possible choice. Only exclude a version if you KNOW it is broken.
=======
>>>>>>> 70c947f7
python = ">=3.8.0,<4.0.0"
jsonschema = ">=3.2"
# 1.3.5 is the last version supporting py 3.7.1
pandas = ">1.3.5"
duckdb = ">=0.9.2"
sqlglot = ">=13.0.0"
altair = "^5.0.1"
Jinja2 = ">=3.0.3"
phonetics = ">=1.0.5"

# Optional installs
pyspark = {version=">=3.2.1", optional=true}

awswrangler = [
    {version=">=3.0.0,<4.0.0", python = ">=3.8", optional=true}
]

psycopg2-binary = {version=">=2.8.0", optional=true}

# for graph metrics
igraph = { version = ">=0.11.2", python = ">=3.8", optional=true }

[tool.poetry.group.dev]
[tool.poetry.group.dev.dependencies]
tabulate = ">=0.8.9"
pyspark = ">=3.2.1"
sqlalchemy = ">=1.4.0"
# temporarily use binary version, to avoid issues with pg_config path
psycopg2-binary = ">=2.8.0"
igraph = ">=0.11.2"

[tool.poetry.group.linting]
[tool.poetry.group.linting.dependencies]
black = "22.6.0"
ruff = "0.0.257"

[tool.poetry.group.testing]
[tool.poetry.group.testing.dependencies]
# pin to reduce dependencies
pytest = ">=7.3"
pyarrow = ">=7.0.0"
networkx = ">=2.5.1"
rapidfuzz = ">=2.0.3"
<<<<<<< HEAD
igraph = { version = ">=0.11.2", python = ">=3.8" }


[tool.poetry.group.benchmarking]
optional = true
[tool.poetry.group.benchmarking.dependencies]
pytest-benchmark = ">=4"
lzstring = "1.0.4"
=======
>>>>>>> 70c947f7

[tool.poetry.group.typechecking]
optional = true
[tool.poetry.group.typechecking.dependencies]
<<<<<<< HEAD
mypy = { version = "1.7.0", python = ">=3.8" }

=======
mypy = "1.7.0"
>>>>>>> 70c947f7

[tool.poetry.extras]
pyspark = ["pyspark"]
spark = ["pyspark"]
athena = ["awswrangler"]
postgres = ["sqlalchemy", "psycopg2-binary"]

[build-system]
requires = ["poetry-core>=1.0.8"]
build-backend = "poetry.core.masonry.api"

[tool.isort]
profile = "black"

[tool.ruff]
line-length = 88
select = [
    # Pyflakes
    "F",
    # Pycodestyle
    "E",
    "W",
    # isort
    "I001",
    # bugbear
    "B",
    # flake8-print
    "T20"
]
ignore = [
    "B905", # `zip()` without an explicit `strict=` parameter
    "B006", # Do not use mutable data structures for argument defaults"
]

[tool.pytest.ini_options]
addopts = ["-m default"]
markers = [
# only tests where backend is irrelevant:
    "core",
# see tests/decorator.py::dialect_groups for group details:
    "default",
    "all",
# backend-specific sets
    "duckdb",
    "duckdb_only",
    "spark",
    "spark_only",
    "sqlite",
    "sqlite_only",
]

[tool.mypy]
packages = "splink"
# temporary exclusions
exclude = [
    # modules getting substantial rewrites:
    '.*comparison_imports\.py$',
    '.*comparison.*library\.py',
    'comparison_level_composition',
    # modules with large number of errors
    '.*linker\.py',
]
# for now at least allow implicit optionals
# to cut down on noise. Easy to fix.
implicit_optional = true
# for now, ignore missing imports
# can remove later and install stubs, where existent
ignore_missing_imports = true<|MERGE_RESOLUTION|>--- conflicted
+++ resolved
@@ -9,11 +9,6 @@
 readme = "README.md"
 
 [tool.poetry.dependencies]
-<<<<<<< HEAD
-# Keep these as loose as possible, so app users have the
-# most possible choice. Only exclude a version if you KNOW it is broken.
-=======
->>>>>>> 70c947f7
 python = ">=3.8.0,<4.0.0"
 jsonschema = ">=3.2"
 # 1.3.5 is the last version supporting py 3.7.1
@@ -57,27 +52,11 @@
 pyarrow = ">=7.0.0"
 networkx = ">=2.5.1"
 rapidfuzz = ">=2.0.3"
-<<<<<<< HEAD
-igraph = { version = ">=0.11.2", python = ">=3.8" }
-
-
-[tool.poetry.group.benchmarking]
-optional = true
-[tool.poetry.group.benchmarking.dependencies]
-pytest-benchmark = ">=4"
-lzstring = "1.0.4"
-=======
->>>>>>> 70c947f7
 
 [tool.poetry.group.typechecking]
 optional = true
 [tool.poetry.group.typechecking.dependencies]
-<<<<<<< HEAD
-mypy = { version = "1.7.0", python = ">=3.8" }
-
-=======
 mypy = "1.7.0"
->>>>>>> 70c947f7
 
 [tool.poetry.extras]
 pyspark = ["pyspark"]
