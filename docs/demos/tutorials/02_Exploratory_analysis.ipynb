--- conflicted
+++ resolved
@@ -204,41 +204,23 @@
       "text/html": [
        "\n",
        "<style>\n",
-<<<<<<< HEAD
-       "  #altair-viz-b1cda398d11f4bd890b0b3dcdbb2fa64.vega-embed {\n",
-=======
        "  #altair-viz-bddfa49c788646edabd0054f14a34105.vega-embed {\n",
->>>>>>> 2ca10086
        "    width: 100%;\n",
        "    display: flex;\n",
        "  }\n",
        "\n",
-<<<<<<< HEAD
-       "  #altair-viz-b1cda398d11f4bd890b0b3dcdbb2fa64.vega-embed details,\n",
-       "  #altair-viz-b1cda398d11f4bd890b0b3dcdbb2fa64.vega-embed details summary {\n",
-       "    position: relative;\n",
-       "  }\n",
-       "</style>\n",
-       "<div id=\"altair-viz-b1cda398d11f4bd890b0b3dcdbb2fa64\"></div>\n",
-=======
        "  #altair-viz-bddfa49c788646edabd0054f14a34105.vega-embed details,\n",
        "  #altair-viz-bddfa49c788646edabd0054f14a34105.vega-embed details summary {\n",
        "    position: relative;\n",
        "  }\n",
        "</style>\n",
        "<div id=\"altair-viz-bddfa49c788646edabd0054f14a34105\"></div>\n",
->>>>>>> 2ca10086
        "<script type=\"text/javascript\">\n",
        "  var VEGA_DEBUG = (typeof VEGA_DEBUG == \"undefined\") ? {} : VEGA_DEBUG;\n",
        "  (function(spec, embedOpt){\n",
        "    let outputDiv = document.currentScript.previousElementSibling;\n",
-<<<<<<< HEAD
-       "    if (outputDiv.id !== \"altair-viz-b1cda398d11f4bd890b0b3dcdbb2fa64\") {\n",
-       "      outputDiv = document.getElementById(\"altair-viz-b1cda398d11f4bd890b0b3dcdbb2fa64\");\n",
-=======
        "    if (outputDiv.id !== \"altair-viz-bddfa49c788646edabd0054f14a34105\") {\n",
        "      outputDiv = document.getElementById(\"altair-viz-bddfa49c788646edabd0054f14a34105\");\n",
->>>>>>> 2ca10086
        "    }\n",
        "    const paths = {\n",
        "      \"vega\": \"https://cdn.jsdelivr.net/npm/vega@5?noext\",\n",
@@ -346,41 +328,23 @@
       "text/html": [
        "\n",
        "<style>\n",
-<<<<<<< HEAD
-       "  #altair-viz-a62916d539ea4697bd2c55f827bda9b1.vega-embed {\n",
-=======
        "  #altair-viz-1cca89af4d0346eda3869e123c819cb2.vega-embed {\n",
->>>>>>> 2ca10086
        "    width: 100%;\n",
        "    display: flex;\n",
        "  }\n",
        "\n",
-<<<<<<< HEAD
-       "  #altair-viz-a62916d539ea4697bd2c55f827bda9b1.vega-embed details,\n",
-       "  #altair-viz-a62916d539ea4697bd2c55f827bda9b1.vega-embed details summary {\n",
-       "    position: relative;\n",
-       "  }\n",
-       "</style>\n",
-       "<div id=\"altair-viz-a62916d539ea4697bd2c55f827bda9b1\"></div>\n",
-=======
        "  #altair-viz-1cca89af4d0346eda3869e123c819cb2.vega-embed details,\n",
        "  #altair-viz-1cca89af4d0346eda3869e123c819cb2.vega-embed details summary {\n",
        "    position: relative;\n",
        "  }\n",
        "</style>\n",
        "<div id=\"altair-viz-1cca89af4d0346eda3869e123c819cb2\"></div>\n",
->>>>>>> 2ca10086
        "<script type=\"text/javascript\">\n",
        "  var VEGA_DEBUG = (typeof VEGA_DEBUG == \"undefined\") ? {} : VEGA_DEBUG;\n",
        "  (function(spec, embedOpt){\n",
        "    let outputDiv = document.currentScript.previousElementSibling;\n",
-<<<<<<< HEAD
-       "    if (outputDiv.id !== \"altair-viz-a62916d539ea4697bd2c55f827bda9b1\") {\n",
-       "      outputDiv = document.getElementById(\"altair-viz-a62916d539ea4697bd2c55f827bda9b1\");\n",
-=======
        "    if (outputDiv.id !== \"altair-viz-1cca89af4d0346eda3869e123c819cb2\") {\n",
        "      outputDiv = document.getElementById(\"altair-viz-1cca89af4d0346eda3869e123c819cb2\");\n",
->>>>>>> 2ca10086
        "    }\n",
        "    const paths = {\n",
        "      \"vega\": \"https://cdn.jsdelivr.net/npm/vega@5?noext\",\n",
