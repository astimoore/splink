--- conflicted
+++ resolved
@@ -72,11 +72,7 @@
      "name": "stdout",
      "output_type": "stream",
      "text": [
-<<<<<<< HEAD
       "Comparison 'Exact match vs. Date_Of_Birth within damerau-levenshtein threshold 1 vs. Dates within the following thresholds Month(s): 1, Year(s): 1, Year(s): 10 vs. anything else' of \"date_of_birth\".\n",
-=======
-      "Comparison 'Exact match vs. Date_Of_Birth within levenshtein thresholds 1, 2 vs. Dates within the following thresholds Year(s): 1, Year(s): 10 vs. anything else' of \"date_of_birth\".\n",
->>>>>>> effaf24f
       "Similarity is assessed using the following ComparisonLevels:\n",
       "    - 'Null' with SQL rule: \"date_of_birth_l\" IS NULL OR \"date_of_birth_r\" IS NULL\n",
       "    - 'Exact match' with SQL rule: \"date_of_birth_l\" = \"date_of_birth_r\"\n",
@@ -121,11 +117,7 @@
      "name": "stdout",
      "output_type": "stream",
      "text": [
-<<<<<<< HEAD
       "Comparison 'Exact match vs. Date_Of_Birth within levenshtein threshold 2 vs. Dates within the following thresholds Day(s): 7, Month(s): 1, Year(s): 1 vs. anything else' of \"date_of_birth\".\n",
-=======
-      "Comparison 'Exact match vs. Date_Of_Birth within jaro_winkler threshold 0.88 vs. Dates within the following thresholds Month(s): 1, Year(s): 1 vs. anything else' of \"date_of_birth\".\n",
->>>>>>> effaf24f
       "Similarity is assessed using the following ComparisonLevels:\n",
       "    - 'Null' with SQL rule: \"date_of_birth_l\" IS NULL OR \"date_of_birth_r\" IS NULL\n",
       "    - 'Exact match' with SQL rule: \"date_of_birth_l\" = \"date_of_birth_r\"\n",
@@ -180,25 +172,16 @@
        "   'is_null_level': True},\n",
        "  {'sql_condition': '\"date_of_birth_l\" = \"date_of_birth_r\"',\n",
        "   'label_for_charts': 'Exact match'},\n",
-<<<<<<< HEAD
        "  {'sql_condition': 'levenshtein(\"date_of_birth_l\", \"date_of_birth_r\") <= 2',\n",
        "   'label_for_charts': 'Levenshtein <= 2'},\n",
        "  {'sql_condition': '\\n            abs(date_diff(\\'day\\', \"date_of_birth_l\",\\n              \"date_of_birth_r\")) <= 7\\n        ',\n",
        "   'label_for_charts': 'Within 7 days'},\n",
-=======
-       "  {'sql_condition': 'jaro_winkler_similarity(\"date_of_birth_l\", \"date_of_birth_r\") >= 0.88',\n",
-       "   'label_for_charts': 'Jaro_winkler_similarity >= 0.88'},\n",
->>>>>>> effaf24f
        "  {'sql_condition': '\\n            abs(date_diff(\\'month\\', \"date_of_birth_l\",\\n              \"date_of_birth_r\")) <= 1\\n        ',\n",
        "   'label_for_charts': 'Within 1 month'},\n",
        "  {'sql_condition': '\\n            abs(date_diff(\\'year\\', \"date_of_birth_l\",\\n              \"date_of_birth_r\")) <= 1\\n        ',\n",
        "   'label_for_charts': 'Within 1 year'},\n",
        "  {'sql_condition': 'ELSE', 'label_for_charts': 'All other comparisons'}],\n",
-<<<<<<< HEAD
        " 'comparison_description': 'Exact match vs. Date_Of_Birth within levenshtein threshold 2 vs. Dates within the following thresholds Day(s): 7, Month(s): 1, Year(s): 1 vs. anything else'}"
-=======
-       " 'comparison_description': 'Exact match vs. Date_Of_Birth within jaro_winkler threshold 0.88 vs. Dates within the following thresholds Month(s): 1, Year(s): 1 vs. anything else'}"
->>>>>>> effaf24f
       ]
      },
      "execution_count": 4,
@@ -276,11 +259,7 @@
      "name": "stdout",
      "output_type": "stream",
      "text": [
-<<<<<<< HEAD
       "Comparison 'Exact match vs. First_Name within levenshtein threshold 1 vs. First_Name within damerau-levenshtein threshold 1 vs. First_Name within jaro_winkler thresholds 0.9, 0.8 vs. anything else' of \"first_name\".\n",
-=======
-      "Comparison 'Exact match vs. First_Name within jaro_winkler thresholds 0.95, 0.88 vs. anything else' of \"first_name\".\n",
->>>>>>> effaf24f
       "Similarity is assessed using the following ComparisonLevels:\n",
       "    - 'Null' with SQL rule: \"first_name_l\" IS NULL OR \"first_name_r\" IS NULL\n",
       "    - 'Exact match first_name' with SQL rule: \"first_name_l\" = \"first_name_r\"\n",
