--- conflicted
+++ resolved
@@ -99,11 +99,8 @@
         kwargs = dict(
             col_name=col_name,
             distance_threshold=thres,
-<<<<<<< HEAD
             include_colname_in_charts_label=include_colname_in_charts_label,
-=======
             regex_extract=regex_extract,
->>>>>>> 6e3a2e17
             m_probability=m_prob,
         )
         # separate out the two that are only used
