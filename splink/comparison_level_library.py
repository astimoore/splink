from typing import List, Union

from sqlglot import TokenError, parse_one

from .column_expression import ColumnExpression

# import composition functions for export
from .comparison_level_composition import And, Not, Or  # NOQA: F401
from .comparison_level_creator import ComparisonLevelCreator
from .comparison_level_sql import great_circle_distance_km_sql
from .dialects import SplinkDialect


def unsupported_splink_dialects(unsupported_dialects: List[str]):
    def decorator(func):
        def wrapper(self, splink_dialect: SplinkDialect, *args, **kwargs):
            if splink_dialect.name in unsupported_dialects:
                raise ValueError(
                    f"Dialect {splink_dialect.name} is not supported "
                    f"for {self.__class__.__name__}"
                )
            return func(self, splink_dialect, *args, **kwargs)

        return wrapper

    return decorator


def _translate_sql_string(
    sqlglot_base_dialect_sql: str,
    to_sqlglot_dialect: str,
    from_sqlglot_dialect: str = None,
) -> str:
    tree = parse_one(sqlglot_base_dialect_sql, read=from_sqlglot_dialect)

    return tree.sql(dialect=to_sqlglot_dialect)


def validate_distance_threshold(
    lower_bound: Union[int, float],
    upper_bound: Union[int, float],
    distance_threshold: Union[int, float],
    level_name: str,
) -> Union[int, float]:
    """Check if a distance threshold falls between two bounds."""
    if lower_bound <= distance_threshold <= upper_bound:
        return distance_threshold
    else:
        raise ValueError(
            "'distance_threshold' must be between "
            f"{lower_bound} and {upper_bound} for {level_name}"
        )


class NullLevel(ComparisonLevelCreator):
    def __init__(
        self,
        col_name: Union[str, ColumnExpression],
        valid_string_pattern: str = None,
        invalid_dates_as_null: bool = False,
    ):
        col_expression = ColumnExpression.instantiate_if_str(col_name)
        # if we are using regex or date parsing, we will also need to check for
        # the empty string, as this is what is returned by some backends
        self.check_for_empty_string = False

        # if invalid_dates_as_null, then supplied pattern is a date format
        if invalid_dates_as_null:
            col_expression = col_expression.try_parse_date(valid_string_pattern)
            self.check_for_empty_string = True
        # invalid_dates_as_null == False and given a valid_string_pattern -> it's regex
        elif valid_string_pattern is not None:
            col_expression = col_expression.regex_extract(valid_string_pattern)
            self.check_for_empty_string = True
        self.col_expression = col_expression
        self.is_null_level = True

    def create_sql(self, sql_dialect: SplinkDialect) -> str:
        self.col_expression.sql_dialect = sql_dialect
        col = self.col_expression
        null_sql = f"{col.name_l} IS NULL OR {col.name_r} IS NULL"
        if self.check_for_empty_string:
            null_sql = f"({null_sql}) OR " f"({col.name_l} = '' OR {col.name_r} = '')"
        return null_sql

    def create_label_for_charts(self) -> str:
        return f"{self.col_expression.label} is NULL"


class ElseLevel(ComparisonLevelCreator):
    def create_sql(self, sql_dialect: SplinkDialect) -> str:
        return "ELSE"

    def create_label_for_charts(self) -> str:
        return "All other comparisons"


class CustomLevel(ComparisonLevelCreator):
    def __init__(
        self,
        sql_condition: str,
        label_for_charts: str = None,
        base_dialect_str: str = None,
    ):
        """Represents a comparison level with a custom sql expression

        Must be in a form suitable for use in a SQL CASE WHEN expression
        e.g. "substr(name_l, 1, 1) = substr(name_r, 1, 1)"

        Args:
            sql_condition (str): SQL condition to assess similarity
            label_for_charts (str, optional): A label for this level to be used in
                charts. Default None, so that `sql_condition` is used
            base_dialect_str (str, optional): If specified, the SQL dialect that
                this expression will parsed as when attempting to translate to
                other backends

        """
        self.sql_condition = sql_condition
        self.label_for_charts = label_for_charts
        self.base_dialect_str = base_dialect_str

    def create_sql(self, sql_dialect: SplinkDialect) -> str:
        sql_condition = self.sql_condition
        if self.base_dialect_str is not None:
            base_dialect = SplinkDialect.from_string(self.base_dialect_str)
            # if we are told it is one dialect, but try to create comparison level
            # of another, try to translate with sqlglot
            if sql_dialect != base_dialect:
                base_dialect_sqlglot_name = base_dialect.sqlglot_name

                # as default, translate condition into our dialect
                try:
                    sql_condition = _translate_sql_string(
                        sql_condition,
                        sql_dialect.sqlglot_name,
                        base_dialect_sqlglot_name,
                    )
                # if we hit a sqlglot error, assume users knows what they are doing,
                # e.g. it is something custom / unknown to sqlglot
                # error will just appear when they try to use it
                except TokenError:
                    pass
        return sql_condition

    def create_label_for_charts(self) -> str:
        return (
            self.label_for_charts
            if self.label_for_charts is not None
            else self.sql_condition
        )


class ExactMatchLevel(ComparisonLevelCreator):
    def __init__(
        self,
        col_name: Union[str, ColumnExpression],
        term_frequency_adjustments: bool = False,
    ):
        """Represents a comparison level where there is an exact match

        e.g. val_l = val_r

        Args:
            col_name (str): Input column name
            term_frequency_adjustments (bool, optional): If True, apply term frequency
                adjustments to the exact match level. Defaults to False.

        """
        config = {}

        self.col_expression = ColumnExpression.instantiate_if_str(col_name)

        if term_frequency_adjustments:
            if not self.col_expression.is_pure_column_or_column_reference:
                raise ValueError(
                    "The boolean term_frequency_adjustments argument"
                    " can only be used if the column name has no "
                    "transforms applied to it such as lower(), "
                    "substr() etc."
                )

            config["tf_adjustment_column"] = col_name
            config["tf_adjustment_weight"] = 1.0
            # leave tf_minimum_u_value as None

        self.configure(**config)

    def create_sql(self, sql_dialect: SplinkDialect) -> str:
        self.col_expression.sql_dialect = sql_dialect
        col = self.col_expression
        return f"{col.name_l} = {col.name_r}"

    def create_label_for_charts(self) -> str:
        return f"Exact match on {self.col_expression.label}"


class ColumnsReversedLevel(ComparisonLevelCreator):
    def __init__(
        self,
        col_name_1: Union[str, ColumnExpression],
        col_name_2: Union[str, ColumnExpression],
    ):
        """Represents a comparison level where the columns are reversed. For example,
        if surname is in the forename field and vice versa

        Args:
            col_name_1 (str): First column, e.g. forename
            col_name_2 (str): Second column, e.g. surname
        """
        self.col_expression_1 = ColumnExpression.instantiate_if_str(col_name_1)
        self.col_expression_2 = ColumnExpression.instantiate_if_str(col_name_2)

    def create_sql(self, sql_dialect: SplinkDialect) -> str:
        self.col_expression_1.sql_dialect = sql_dialect
        self.col_expression_2.sql_dialect = sql_dialect
        col_1 = self.col_expression_1
        col_2 = self.col_expression_2

        return (
            f"{col_1.name_l} = {col_2.name_r} " f"AND {col_1.name_r} = {col_2.name_l}"
        )

    def create_label_for_charts(self) -> str:
        col_1 = self.col_expression_1
        col_2 = self.col_expression_2
        return f"Match on reversed cols: {col_1.label} and {col_2.label}"


class LevenshteinLevel(ComparisonLevelCreator):
    def __init__(self, col_name: Union[str, ColumnExpression], distance_threshold: int):
        """A comparison level using a sqlglot_dialect_name distance function

        e.g. levenshtein(val_l, val_r) <= distance_threshold

        Args:
            col_name (str): Input column name
            distance_threshold (int): The threshold to use to assess
                similarity
        """
        self.col_expression = ColumnExpression.instantiate_if_str(col_name)
        self.distance_threshold = distance_threshold

    def create_sql(self, sql_dialect: SplinkDialect) -> str:
        self.col_expression.sql_dialect = sql_dialect
        col = self.col_expression
        lev_fn = sql_dialect.levenshtein_function_name
        return f"{lev_fn}({col.name_l}, {col.name_r}) <= {self.distance_threshold}"

    def create_label_for_charts(self) -> str:
        col = self.col_expression
        return f"Levenshtein distance of {col.label} <= {self.distance_threshold}"


class DamerauLevenshteinLevel(ComparisonLevelCreator):
    def __init__(self, col_name: Union[str, ColumnExpression], distance_threshold: int):
        """A comparison level using a Damerau-Levenshtein distance function

        e.g. damerau_levenshtein(val_l, val_r) <= distance_threshold

        Args:
            col_name (str): Input column name
            distance_threshold (int): The threshold to use to assess
                similarity
        """
        self.col_expression = ColumnExpression.instantiate_if_str(col_name)
        self.distance_threshold = distance_threshold

    def create_sql(self, sql_dialect: SplinkDialect) -> str:
        self.col_expression.sql_dialect = sql_dialect
        col = self.col_expression
        dm_lev_fn = sql_dialect.damerau_levenshtein_function_name
        return f"{dm_lev_fn}({col.name_l}, {col.name_r}) <= {self.distance_threshold}"

    def create_label_for_charts(self) -> str:
        return (
            f"Damerau-Levenshtein distance of {self.col_expression.label} "
            f"<= {self.distance_threshold}"
        )


class JaroWinklerLevel(ComparisonLevelCreator):
    def __init__(
        self,
        col_name: Union[str, ColumnExpression],
        distance_threshold: Union[int, float],
    ):
        """A comparison level using a Jaro-Winkler distance function

        e.g. `jaro_winkler(val_l, val_r) >= distance_threshold`

        Args:
            col_name (str): Input column name
            distance_threshold (Union[int, float]): The threshold to use to assess
                similarity
        """

        self.col_expression = ColumnExpression.instantiate_if_str(col_name)
        self.distance_threshold = validate_distance_threshold(
            lower_bound=0,
            upper_bound=1,
            distance_threshold=distance_threshold,
            level_name=self.__class__.__name__,
        )

    def create_sql(self, sql_dialect: SplinkDialect) -> str:
        self.col_expression.sql_dialect = sql_dialect
        col = self.col_expression
        jw_fn = sql_dialect.jaro_winkler_function_name
        return f"{jw_fn}({col.name_l}, {col.name_r}) >= {self.distance_threshold}"

    def create_label_for_charts(self) -> str:
        col = self.col_expression
        return f"Jaro-Winkler distance of {col.label} >= {self.distance_threshold}"


class JaroLevel(ComparisonLevelCreator):
    def __init__(
        self,
        col_name: Union[str, ColumnExpression],
        distance_threshold: Union[int, float],
    ):
        """A comparison level using a Jaro distance function

        e.g. `jaro(val_l, val_r) >= distance_threshold`

        Args:
            col_name (str): Input column name
            distance_threshold (Union[int, float]): The threshold to use to assess
                similarity
        """

        self.col_expression = ColumnExpression.instantiate_if_str(col_name)
        self.distance_threshold = validate_distance_threshold(
            lower_bound=0,
            upper_bound=1,
            distance_threshold=distance_threshold,
            level_name=self.__class__.__name__,
        )

    def create_sql(self, sql_dialect: SplinkDialect) -> str:
        self.col_expression.sql_dialect = sql_dialect
        col = self.col_expression
        j_fn = sql_dialect.jaro_function_name
        return f"{j_fn}({col.name_l}, {col.name_r}) >= {self.distance_threshold}"

    def create_label_for_charts(self) -> str:
        col = self.col_expression
        return f"Jaro distance of '{col.label} >= {self.distance_threshold}'"


class JaccardLevel(ComparisonLevelCreator):
    def __init__(
        self,
        col_name: Union[str, ColumnExpression],
        distance_threshold: Union[int, float],
    ):
        """A comparison level using a Jaccard distance function

        e.g. `jaccard(val_l, val_r) >= distance_threshold`

        Args:
            col_name (str): Input column name
            distance_threshold (Union[int, float]): The threshold to use to assess
                similarity
        """

        self.col_expression = ColumnExpression.instantiate_if_str(col_name)
        self.distance_threshold = validate_distance_threshold(
            lower_bound=0,
            upper_bound=1,
            distance_threshold=distance_threshold,
            level_name=self.__class__.__name__,
        )

    def create_sql(self, sql_dialect: SplinkDialect) -> str:
        self.col_expression.sql_dialect = sql_dialect
        col = self.col_expression
        j_fn = sql_dialect.jaccard_function_name
        return f"{j_fn}({col.name_l}, {col.name_r}) >= {self.distance_threshold}"

    def create_label_for_charts(self) -> str:
        col = self.col_expression
        return f"Jaccard distance of '{col.label} >= {self.distance_threshold}'"


class DatediffLevel(ComparisonLevelCreator):
    def __init__(
        self,
        col_name: Union[str, ColumnExpression],
        date_threshold: int,
        date_metric: str = "day",  ##TODO: Lock down to sqlglot supported values
    ):
        """A comparison level using a date difference function

        e.g. abs(date_diff('day', "mydate_l", "mydate_r")) <= 2  (duckdb dialect)

        Args:
            col_name (str): Input column name
            date_threshold (int): The threshold for the date difference
            date_metric (str): The unit of time ('day', 'month', 'year')
                for the threshold
            cast_strings_to_date (bool): Whether to cast string columns to date format
            date_format (str): The format of the date string
        """
        self.col_expression = ColumnExpression.instantiate_if_str(col_name)
        self.date_threshold = date_threshold
        self.date_metric = date_metric

    @unsupported_splink_dialects(["sqlite"])
    def create_sql(self, sql_dialect: SplinkDialect) -> str:
        """Use sqlglot to auto transpile where possible
        Where sqlglot auto transpilation doesn't work correctly, a date_diff function
        must be implemented in the dialect, which will be used instead
        """

        if self.date_metric not in ("day", "month", "year"):
            raise ValueError("`date_metric` must be one of ('day', 'month', 'year')")

        self.col_expression.sql_dialect = sql_dialect
        col = self.col_expression

        if hasattr(sql_dialect, "date_diff"):
            return sql_dialect.date_diff(self)

        # Use col as placeholder here because there's no guarantee the complex
        # transformed ColumnExpression will autotranspile
        sqlglot_base_dialect_sql = (
            f"ABS(DATE_DIFF(___col____l, "
            f"___col____r, '{self.date_metric}'))"
            f"<= {self.date_threshold}"
        )
        sqlglot_dialect_name = sql_dialect.sqlglot_name
        translated = _translate_sql_string(
            sqlglot_base_dialect_sql, sqlglot_dialect_name
        )
        col = self.col_expression
        translated = translated.replace("___col____l", col.name_l)
        translated = translated.replace("___col____r", col.name_r)
        return translated

    def create_label_for_charts(self) -> str:
        col = self.col_expression
        return (
            f"Date difference of '{col.label} <= "
            f"{self.date_threshold} {self.date_metric}'"
        )


class DistanceInKMLevel(ComparisonLevelCreator):
    def __init__(
        self,
        lat_col: str,
        long_col: str,
        km_threshold: Union[int, float],
        not_null: bool = False,
    ):
        """Use the haversine formula to transform comparisons of lat,lngs
        into distances measured in kilometers

        Arguments:
            lat_col (str): The name of a latitude column or the respective array
                or struct column column containing the information
                For example: long_lat['lat'] or long_lat[0]
            long_col (str): The name of a longitudinal column or the respective array
                or struct column column containing the information, plus an index.
                For example: long_lat['long'] or long_lat[1]
            km_threshold (int): The total distance in kilometers to evaluate your
                comparisons against
            not_null (bool): If true, ensure no attempt is made to compute this if
              any inputs are null. This is only necessary if you are not
                capturing nulls elsewhere in your comparison level.

        """
        self.lat_col_expression = ColumnExpression.instantiate_if_str(lat_col)
        self.long_col_expression = ColumnExpression.instantiate_if_str(long_col)

        self.km_threshold = km_threshold
        self.not_null = not_null

    def create_sql(self, sql_dialect: SplinkDialect) -> str:
<<<<<<< HEAD

=======
>>>>>>> b54278c2
        self.lat_col_expression.sql_dialect = sql_dialect
        lat_col = self.lat_col_expression

        self.long_col_expression.sql_dialect = sql_dialect
        long_col = self.long_col_expression

        lat_l, lat_r = lat_col.name_l, lat_col.name_r
        long_l, long_r = long_col.name_l, long_col.name_r

        distance_km_sql = (
            f"{great_circle_distance_km_sql(lat_l, lat_r, long_l, long_r)} "
            f"<= {self.km_threshold}"
        )

        if self.not_null:
            null_sql = " AND ".join(
                [f"{c} is not null" for c in [lat_r, lat_l, long_l, long_r]]
            )
            distance_km_sql = f"({null_sql}) AND {distance_km_sql}"

        return distance_km_sql

    def create_label_for_charts(self) -> str:
        return f"Distance less than {self.km_threshold}km"


class ArrayIntersectLevel(ComparisonLevelCreator):
    def __init__(self, col_name: str, min_intersection: int):
        """Represents a comparison level based around the size of an intersection of
        arrays

        Args:
            col_name (str): Input column name
            min_intersection (int, optional): The minimum cardinality of the
                intersection of arrays for this comparison level. Defaults to 1
        """

        self.col_expression = ColumnExpression.instantiate_if_str(col_name)
        self.min_intersection = min_intersection

    @unsupported_splink_dialects(["sqlite"])
    def create_sql(self, sql_dialect: SplinkDialect) -> str:
        if hasattr(sql_dialect, "array_intersect"):
            return sql_dialect.array_intersect(self)

        sqlglot_dialect_name = sql_dialect.sqlglot_name

        sqlglot_base_dialect_sql = f"""
            ARRAY_SIZE(ARRAY_INTERSECT(___col____l, ___col____r))
                >= {self.min_intersection}
                """
        translated = _translate_sql_string(
            sqlglot_base_dialect_sql, sqlglot_dialect_name
        )

        self.col_expression.sql_dialect = sql_dialect
        col = self.col_expression
        col = self.col_expression
        translated = translated.replace("___col____l", col.name_l)
        translated = translated.replace("___col____r", col.name_r)
        return translated

    def create_label_for_charts(self) -> str:
        return f"Array intersection size >= {self.min_intersection}"


class PercentageDifferenceLevel(ComparisonLevelCreator):
    def __init__(self, col_name: str, percentage_threshold: float):
        """
        Represents a comparison level where the difference between two numerical
        values is within a specified percentage threshold.

        The percentage difference is calculated as the absolute difference between the
        two values divided by the greater of the two values.

        Args:
            col_name (str): Input column name.
            percentage_threshold (float): The threshold percentage to use
                to assess similarity e.g. 0.1 for 10%.
        """
        if not 0 <= percentage_threshold <= 1:
            raise ValueError("percentage_threshold must be between 0 and 1")

        self.col_expression = ColumnExpression.instantiate_if_str(col_name)
        self.percentage_threshold = percentage_threshold

    def create_sql(self, sql_dialect: SplinkDialect) -> str:
        self.col_expression.sql_dialect = sql_dialect
        col = self.col_expression
        return (
            f"(ABS({col.name_l} - {col.name_r}) / "
            f"(CASE "
            f"WHEN {col.name_r} > {col.name_l} THEN {col.name_r} "
            f"ELSE {col.name_l} "
            f"END)) < {self.percentage_threshold}"
        )

    def create_label_for_charts(self) -> str:
        col = self.col_expression
        return (
            f"Percentage difference of '{col.label}' "
            f"within {self.percentage_threshold:,.2%}"
        )<|MERGE_RESOLUTION|>--- conflicted
+++ resolved
@@ -479,10 +479,6 @@
         self.not_null = not_null
 
     def create_sql(self, sql_dialect: SplinkDialect) -> str:
-<<<<<<< HEAD
-
-=======
->>>>>>> b54278c2
         self.lat_col_expression.sql_dialect = sql_dialect
         lat_col = self.lat_col_expression
 
