--- conflicted
+++ resolved
@@ -180,17 +180,12 @@
                     "substr() etc."
                 )
             # leave tf_minimum_u_value as None
-<<<<<<< HEAD
-            self.configure(
-                tf_adjustment_column=self.col_expression,
-=======
             # Since we know that it's a pure column reference it's fine to assign the
             #  raw unescaped value to the dict - it will be processed via `InputColumn` when
             # the dict is read
 
             self.configure(
                 tf_adjustment_column=self.col_expression.raw_sql_expression,
->>>>>>> 8339efb6
                 tf_adjustment_weight=1.0,
             )
 
