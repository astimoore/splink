--- conflicted
+++ resolved
@@ -7,7 +7,13 @@
 from .input_column import InputColumn
 
 
-<<<<<<< HEAD
+def input_column_factory(name, splink_dialect: SplinkDialect):
+    return InputColumn(name, sql_dialect=splink_dialect.sqlglot_name)
+
+
+from .input_column import InputColumn
+
+
 def unsupported_splink_dialects(unsupported_dialects: List[str]):
     def decorator(func):
         def wrapper(self, splink_dialect: SplinkDialect, *args, **kwargs):
@@ -21,10 +27,6 @@
         return wrapper
 
     return decorator
-=======
-def input_column_factory(name, splink_dialect: SplinkDialect):
-    return InputColumn(name, sql_dialect=splink_dialect.sqlglot_name)
->>>>>>> f5574da4
 
 
 def validate_distance_threshold(
