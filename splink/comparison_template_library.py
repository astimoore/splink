--- conflicted
+++ resolved
@@ -387,20 +387,11 @@
             jaccard_thresholds (Union[int, list], optional): The thresholds to use
                 for jaccard similarity level(s).
                 Defaults to []
-<<<<<<< HEAD
-            m_probability_exact_match_name (float, optional): If provided, overrides
-                the default m probability for the exact match level for col_name.
-                Defaults to None.
-            m_probability_exact_match_phonetic_name (float, optional): If provided,
-                overrides the default m probability for the exact match level for
-                phonetic_col_name. Defaults to None.
-=======
             m_probability_exact_match_name (_type_, optional): Starting m probability
                 for exact match level. Defaults to None.
             m_probability_exact_match_phonetic_name (_type_, optional): Starting m
                 probability for exact match level for phonetic_col_name.
                 Defaults to None.
->>>>>>> 878edefc
             m_probability_or_probabilities_lev (Union[float, list], optional):
                 Starting m probabilities for the levenshtein thresholds specified.
                 Defaults to None.
@@ -411,17 +402,10 @@
                 Starting m probabilities for the jaro winkler thresholds specified.
                 Defaults to None.
             m_probability_or_probabilities_jac (Union[float, list], optional):
-<<<<<<< HEAD
-                If provided, overrides the default m probabilities
-                for the jaccard thresholds specified. Defaults to None.
-            m_probability_else (float, optional): If provided, overrides the
-                default m probability for the 'anything else' level. Defaults to None.
-=======
                 Starting m probabilities for the jaccard thresholds specified.
                 Defaults to None.
             m_probability_else (_type_, optional): Starting m probability for
                 the 'everything else' level. Defaults to None.
->>>>>>> 878edefc
 
         Examples:
 
