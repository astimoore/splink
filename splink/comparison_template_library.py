--- conflicted
+++ resolved
@@ -559,14 +559,9 @@
     def __init__(
         self,
         col_name: str,
-<<<<<<< HEAD
-        invalid_postcodes_as_null = False,
-        valid_postcode_regex = "^[A-Z]{1,2}[0-9][A-Z0-9]? [0-9][A-Z]{2}$",
-        term_frequency_adjustments_full=False,
-=======
         invalid_postcodes_as_null=False,
         valid_postcode_regex="^[A-Z]{1,2}[0-9][A-Z0-9]? [0-9][A-Z]{2}$",
->>>>>>> 7822cbfe
+        term_frequency_adjustments_full=False,
         include_full_match_level=True,
         include_sector_match_level=True,
         include_district_match_level=True,
@@ -597,7 +592,7 @@
                 to valid_postcode_regex will be included in the null level.
                 Defaults to False
             valid_postcode_regex (str): regular expression pattern that is used
-                to validate postcodes. If invalid_postcodes_as_null is True, 
+                to validate postcodes. If invalid_postcodes_as_null is True,
                 postcodes that do not adhere to valid_postcode_regex will be included
                  in the null level.
                  Defaults to "^[A-Z]{1,2}[0-9][A-Z0-9]? [0-9][A-Z]{2}$"
@@ -621,8 +616,8 @@
             long_col (str): The name of a longitudinal column or the respective array
                 or struct column column containing the information, plus an index.
                 For example: long, long_lat['long'] or long_lat[1].
-            km_thresholds (int, flaot, list): The total distance in kilometers to evaluate the
-                distance_in_km_level comparison against.
+            km_thresholds (int, float, list): The total distance in kilometers to
+                evaluate the distance_in_km_level comparison against.
             m_probability_full_match (float, optional): Starting m
                 probability for full match level. Defaults to None.
             m_probability_sector_match (float, optional): Starting m
@@ -702,7 +697,7 @@
                 col_name,
                 regex_extract="^[A-Z]{1,2}[0-9][A-Z0-9]? [0-9]",
                 m_probability=m_probability_sector_match,
-                manual_chart_label="Postcode Sector"
+                manual_chart_label="Postcode Sector",
             )
             comparison_levels.append(comparison_level)
 
@@ -711,7 +706,7 @@
                 col_name,
                 regex_extract="^[A-Z]{1,2}[0-9][A-Z0-9]?",
                 m_probability=m_probability_district_match,
-                manual_chart_label="Postcode District"
+                manual_chart_label="Postcode District",
             )
             comparison_levels.append(comparison_level)
 
@@ -720,25 +715,14 @@
                 col_name,
                 regex_extract="^[A-Z]{1,2}",
                 m_probability=m_probability_area_match,
-                manual_chart_label="Postcode Area"
-            )
-            comparison_levels.append(comparison_level)
-
-        if include_distance_in_km_level:
-            comparison_level = self._distance_in_km_level(
-                lat_col,
-                long_col,
-                km_threshold,
-                m_probability=m_probability_distance_in_km,
+                manual_chart_label="Postcode Area",
             )
             comparison_levels.append(comparison_level)
 
         km_thresholds = ensure_is_iterable(km_thresholds)
         if len(km_thresholds) > 0:
             if m_probability_or_probabilities_km_distance is None:
-                m_probability_or_probabilities_km_distance = [None] * len(
-                    km_thresholds
-                )
+                m_probability_or_probabilities_km_distance = [None] * len(km_thresholds)
             m_probability_or_probabilities_km_distance = ensure_is_iterable(
                 m_probability_or_probabilities_km_distance
             )
