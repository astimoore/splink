from __future__ import annotations

import logging
import os
from typing import TYPE_CHECKING

import pandas as pd
from duckdb import DuckDBPyConnection

from ..input_column import InputColumn
from ..linker import Linker
from ..splink_dataframe import SplinkDataFrame

logger = logging.getLogger(__name__)
if TYPE_CHECKING:
    from ..database_api import DuckDBAPI


class DuckDBDataFrame(SplinkDataFrame):
    db_api: DuckDBAPI

    @property
    def columns(self) -> list[InputColumn]:
        d = self.as_record_dict(1)[0]

        col_strings = list(d.keys())
        return [InputColumn(c, sql_dialect="duckdb") for c in col_strings]

    def validate(self):
        pass

    def _drop_table_from_database(self, force_non_splink_table=False):
        self._check_drop_table_created_by_splink(force_non_splink_table)

        self.db_api._delete_table_from_database(self.physical_name)

    def as_record_dict(self, limit=None):
        sql = f"select * from {self.physical_name}"
        if limit:
            sql += f" limit {limit}"

        return self.db_api._con.query(sql).to_df().to_dict(orient="records")

    def as_pandas_dataframe(self, limit=None):
        sql = f"select * from {self.physical_name}"
        if limit:
            sql += f" limit {limit}"

        return self.db_api._con.query(sql).to_df()

    def to_parquet(self, filepath, overwrite=False):
        if not overwrite:
            self.check_file_exists(filepath)

        if not filepath.endswith(".parquet"):
            raise SyntaxError(
                f"The filepath you've entered to '{filepath}' is "
                "not a parquet file. Please ensure that the filepath "
                "ends with `.parquet` before retrying."
            )

        # create the directories recursively if they don't exist
        path = os.path.dirname(filepath)
        if path:
            os.makedirs(path, exist_ok=True)

        sql = f"COPY {self.physical_name} TO '{filepath}' (FORMAT PARQUET);"
        self.db_api._con.query(sql)

    def to_csv(self, filepath, overwrite=False):
        if not overwrite:
            self.check_file_exists(filepath)

        if not filepath.endswith(".csv"):
            raise SyntaxError(
                f"The filepath you've entered '{filepath}' is "
                "not a csv file. Please ensure that the filepath "
                "ends with `.csv` before retrying."
            )

        # create the directories recursively if they don't exist
        path = os.path.dirname(filepath)
        if path:
            os.makedirs(path, exist_ok=True)

        sql = f"COPY {self.physical_name} TO '{filepath}' (HEADER, DELIMITER ',');"
        self.db_api._con.query(sql)


class DuckDBLinker(Linker):
    """Manages the data linkage process and holds the data linkage model."""

    def __init__(
        self,
        input_table_or_tables: str | list,
        settings_dict: dict | str = None,
        connection: str | DuckDBPyConnection = ":memory:",
        set_up_basic_logging: bool = True,
        output_schema: str = None,
        input_table_aliases: str | list = None,
        validate_settings: bool = True,
    ):
        """The Linker object manages the data linkage process and holds the data linkage
        model.

        Most of Splink's functionality can  be accessed by calling functions (methods)
        on the linker, such as `linker.predict()`, `linker.profile_columns()` etc.

        Args:
            input_table_or_tables (Union[str, list]): Input data into the linkage model.
                Either a single string (the name of a table in a database) for
                deduplication jobs, or a list of strings  (the name of tables in a
                database) for link_only or link_and_dedupe
            settings_dict (dict | Path, optional): A Splink settings dictionary, or a
                 path toa json defining a settingss dictionary or pre-trained model.
                  If not provided when the object is created, can later be added using
                `linker.load_settings()` or `linker.load_model()` Defaults to None.
            connection (DuckDBPyConnection or str, optional):  Connection to duckdb.
                If a a string, will instantiate a new connection.  Defaults to :memory:.
                If the special :temporary: string is provided, an on-disk duckdb
                database will be created in a temporary directory.  This can be used
                if you are running out of memory using :memory:.
            set_up_basic_logging (bool, optional): If true, sets ups up basic logging
                so that Splink sends messages at INFO level to stdout. Defaults to True.
            output_schema (str, optional): Set the schema along which all tables
                will be created.
            input_table_aliases (Union[str, list], optional): Labels assigned to
                input tables in Splink outputs.  If the names of the tables in the
                input database are long or unspecific, this argument can be used
                to attach more easily readable/interpretable names. Defaults to None.
            validate_settings (bool, optional): When True, check your settings
                dictionary for any potential errors that may cause splink to fail.
        """

        # TODO: last bit of logic not translated
        input_tables = None
        input_aliases = None
        # Quickly check for casting error in duckdb/pandas
        for i, (table, alias) in enumerate(zip(input_tables, input_aliases)):
            if isinstance(table, pd.DataFrame):
                if isinstance(alias, pd.DataFrame):
                    alias = f"__splink__input_table_{i}"

                self._check_cast_error(alias)

    def _check_cast_error(self, alias):
        from duckdb import InvalidInputException

        error = InvalidInputException

        try:
            # fetch df is required as otherwise lazily evaluated and it breaks
            # other queries.
            self._con.execute(f"select * from {alias} limit 1").fetch_df()
        except error as e:
            raise InvalidInputException(
                "DuckDB cannot infer datatypes of one or more "
                "columns. Try converting dataframes "
                "to pyarrow tables before adding to your linker."
<<<<<<< HEAD
            ) from e
=======
            ) from e

    def _delete_table_from_database(self, name):
        drop_sql = f"""
        DROP TABLE IF EXISTS {name}"""
        self._con.execute(drop_sql)

    def export_to_duckdb_file(self, output_path, delete_intermediate_tables=False):
        """
        https://stackoverflow.com/questions/66027598/how-to-vacuum-reduce-file-size-on-duckdb
        """
        if delete_intermediate_tables:
            self._delete_tables_created_by_splink_from_db()
        with TemporaryDirectory() as tmpdir:
            self._con.execute(f"EXPORT DATABASE '{tmpdir}' (FORMAT PARQUET);")
            new_con = duckdb.connect(database=output_path)
            new_con.execute(f"IMPORT DATABASE '{tmpdir}';")
            new_con.close()

    def _explode_arrays_sql(
        self, tbl_name, columns_to_explode, other_columns_to_retain
    ):
        """Generated sql that explodes one or more columns in a table"""
        columns_to_explode = columns_to_explode.copy()
        other_columns_to_retain = other_columns_to_retain.copy()
        # base case
        if len(columns_to_explode) == 0:
            return f"select {','.join(other_columns_to_retain)} from {tbl_name}"
        else:
            column_to_explode = columns_to_explode.pop()
            cols_to_select = (
                [f"unnest({column_to_explode}) as {column_to_explode}"]
                + other_columns_to_retain
                + columns_to_explode
            )
            other_columns_to_retain.append(column_to_explode)
            return f"""select {','.join(cols_to_select)}
                from ({self._explode_arrays_sql(tbl_name,columns_to_explode,other_columns_to_retain)})"""  # noqa: E501
>>>>>>> a22b9a3e
<|MERGE_RESOLUTION|>--- conflicted
+++ resolved
@@ -157,27 +157,7 @@
                 "DuckDB cannot infer datatypes of one or more "
                 "columns. Try converting dataframes "
                 "to pyarrow tables before adding to your linker."
-<<<<<<< HEAD
             ) from e
-=======
-            ) from e
-
-    def _delete_table_from_database(self, name):
-        drop_sql = f"""
-        DROP TABLE IF EXISTS {name}"""
-        self._con.execute(drop_sql)
-
-    def export_to_duckdb_file(self, output_path, delete_intermediate_tables=False):
-        """
-        https://stackoverflow.com/questions/66027598/how-to-vacuum-reduce-file-size-on-duckdb
-        """
-        if delete_intermediate_tables:
-            self._delete_tables_created_by_splink_from_db()
-        with TemporaryDirectory() as tmpdir:
-            self._con.execute(f"EXPORT DATABASE '{tmpdir}' (FORMAT PARQUET);")
-            new_con = duckdb.connect(database=output_path)
-            new_con.execute(f"IMPORT DATABASE '{tmpdir}';")
-            new_con.close()
 
     def _explode_arrays_sql(
         self, tbl_name, columns_to_explode, other_columns_to_retain
@@ -197,5 +177,4 @@
             )
             other_columns_to_retain.append(column_to_explode)
             return f"""select {','.join(cols_to_select)}
-                from ({self._explode_arrays_sql(tbl_name,columns_to_explode,other_columns_to_retain)})"""  # noqa: E501
->>>>>>> a22b9a3e
+                from ({self._explode_arrays_sql(tbl_name,columns_to_explode,other_columns_to_retain)})"""  # noqa: E501