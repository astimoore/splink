--- conflicted
+++ resolved
@@ -168,14 +168,6 @@
             return None
 
     @property
-<<<<<<< HEAD
-    def _source_dataset_col(self):
-        input_column = self._source_dataset_input_column
-        return (input_column, InputColumn(input_column, self).name)
-
-    @property
-=======
->>>>>>> 269abf23
     def _unique_id_input_columns(self) -> list[InputColumn]:
         cols = []
 
