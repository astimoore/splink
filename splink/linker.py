--- conflicted
+++ resolved
@@ -2711,12 +2711,8 @@
             br = "l.surname = r.surname"
             linker.count_num_comparisons_from_blocking_rule(br)
             ```
-<<<<<<< HEAD
             > 19387
 
-=======
-            > 3167
->>>>>>> 0931f429
             ```py
             br = "l.name = r.name and substr(l.dob,1,4) = substr(r.dob,1,4)"
             linker.count_num_comparisons_from_blocking_rule(br)
