from __future__ import annotations

import hashlib
import json
import logging
import os
import re
import warnings
from collections import UserDict
from copy import copy, deepcopy
from pathlib import Path
from statistics import median

import sqlglot

from splink.input_column import InputColumn, remove_quotes_from_identifiers

from .accuracy import (
    prediction_errors_from_label_column,
    prediction_errors_from_labels_table,
    truth_space_table_from_labels_column,
    truth_space_table_from_labels_table,
)
from .analyse_blocking import (
    cumulative_comparisons_generated_by_blocking_rules,
    number_of_comparisons_generated_by_blocking_rule_sql,
)
from .blocking import BlockingRule, block_using_rules_sql
from .charts import (
    completeness_chart,
    cumulative_blocking_rule_comparisons_generated,
    match_weights_histogram,
    missingness_chart,
    parameter_estimate_comparisons,
    precision_recall_chart,
    roc_chart,
    unlinkables_chart,
    waterfall_chart,
)
from .cluster_studio import render_splink_cluster_studio_html
from .comparison import Comparison
from .comparison_level import ComparisonLevel
from .comparison_vector_distribution import (
    comparison_vector_distribution_sql,
)
from .comparison_vector_values import compute_comparison_vector_values_sql
from .connected_components import (
    _cc_create_unique_id_cols,
    solve_connected_components,
)
from .em_training_session import EMTrainingSession
from .estimate_u import estimate_u_values
from .exceptions import SplinkException
from .logging_messages import execute_sql_logging_message_info, log_sql
from .m_from_labels import estimate_m_from_pairwise_labels
from .m_training import estimate_m_values_from_label_column
from .match_key_analysis import (
    count_num_comparisons_from_blocking_rules_for_prediction_sql,
)
from .match_weights_histogram import histogram_data
from .misc import (
    ascii_uid,
    bayes_factor_to_prob,
    ensure_is_list,
    ensure_is_tuple,
    find_unique_source_dataset,
    prob_to_bayes_factor,
)
from .missingness import completeness_data, missingness_data
from .pipeline import SQLPipeline
from .predict import predict_from_comparison_vectors_sqls
from .profile_data import profile_columns
from .settings import Settings
from .splink_comparison_viewer import (
    comparison_viewer_table_sqls,
    render_splink_comparison_viewer_html,
)
from .splink_dataframe import SplinkDataFrame
from .term_frequencies import (
    _join_tf_to_input_df_sql,
    colname_to_tf_tablename,
    compute_all_term_frequencies_sqls,
    compute_term_frequencies_from_concat_with_tf,
    term_frequencies_for_single_column_sql,
    term_frequencies_from_concat_with_tf,
    tf_adjustment_chart,
)
from .unique_id_concat import (
    _composite_unique_id_from_edges_sql,
)
from .unlinkables import unlinkables_data
from .vertically_concatenate import vertically_concatenate_sql

logger = logging.getLogger(__name__)

warnings.simplefilter("always", DeprecationWarning)


class CacheDictWithLogging(UserDict):
    def __init__(self):
        super().__init__()
        self.executed_queries = []
        self.queries_retrieved_from_cache = []

    def __getitem__(self, key) -> SplinkDataFrame:
        splink_dataframe = super().__getitem__(key)

        # Return a copy so that user can modify physical or templated name
        # without modifying the version in the cache
        return copy(splink_dataframe)

    def __setitem__(self, key, value):
        if not isinstance(value, SplinkDataFrame):
            raise TypeError("Cached items must be of type SplinkDataFrame")

        super().__setitem__(key, value)

        logger.log(
            1, f"Setting cache for {key}" f" with physical name {value.physical_name}"
        )

    def invalidate_cache(self):
        self.data = dict()

    def get_with_logging(self, key):
        df = self[key]
        phy_name = df.physical_name
        logger.debug(
            f"Using cache for template name {key}" f" with physical name {phy_name}"
        )
        self.queries_retrieved_from_cache.append(df)

        return df

    def reset_executed_queries_tracker(self):
        self.executed_queries = []

    def is_in_executed_queries(
        self, name_to_find, search_physical=True, search_templated=True
    ):
        names = []
        for df in self.executed_queries:
            if search_physical:
                names.append(df.physical_name)
            if search_templated:
                names.append(df.templated_name)

        return name_to_find in names

    def reset_queries_retrieved_from_cache_tracker(self):
        self.queries_retrieved_from_cache = []

    def is_in_queries_retrieved_from_cache(
        self, name_to_find, search_physical=True, search_templated=True
    ):
        names = []
        for df in self.queries_retrieved_from_cache:
            if search_physical:
                names.append(df.physical_name)
            if search_templated:
                names.append(df.templated_name)

        return name_to_find in names


class Linker:
    """The Linker object manages the data linkage process and holds the data linkage
    model.

    Most of Splink's functionality can  be accessed by calling methods (functions)
    on the linker, such as `linker.predict()`, `linker.profile_columns()` etc.

    The Linker class is intended for subclassing for specific backends, e.g.
    a `DuckDBLinker`.
    """

    def __init__(
        self,
        input_table_or_tables: str | list,
        settings_dict: dict | Path,
        accepted_df_dtypes,
        set_up_basic_logging: bool = True,
        input_table_aliases: str | list = None,
    ):
        """Initialise the linker object, which manages the data linkage process and
        holds the data linkage model.

        Examples:
            === "DuckDB"
                Dedupe
                ```py
                df = pd.read_csv("data_to_dedupe.csv")
                linker = DuckDBLinker(df, settings_dict)
                ```
                Link
                ```py
                df_1 = pd.read_parquet("table_1/")
                df_2 = pd.read_parquet("table_2/")
                linker = DuckDBLinker(
                    [df_1, df_2],
                    settings_dict,
                    input_table_aliases=["customers", "contact_center_callers"]
                    )
                ```
                Dedupe with a pre-trained model read from a json file
                ```py
                df = pd.read_csv("data_to_dedupe.csv")
                linker = DuckDBLinker(df, "model.json")
                ```
            === "Spark"
                Dedupe
                ```py
                df = spark.read.csv("data_to_dedupe.csv")
                linker = SparkLinker(df, settings_dict)
                ```
                Link
                ```py
                df_1 = spark.read.parquet("table_1/")
                df_2 = spark.read.parquet("table_2/")
                linker = SparkLinker(
                    [df_1, df_2],
                    settings_dict,
                    input_table_aliases=["customers", "contact_center_callers"]
                    )
                ```
                Dedupe with a pre-trained model read from a json file
                ```py
                df = spark.read.csv("data_to_dedupe.csv")
                linker = SparkLinker(df, "model.json")
                ```

        Args:
            input_table_or_tables (Union[str, list]): Input data into the linkage model.
                Either a single string (the name of a table in a database) for
                deduplication jobs, or a list of strings  (the name of tables in a
                database) for link_only or link_and_dedupe.  For some linkers, such as
                the DuckDBLinker and the SparkLinker, it's also possible to pass in
                dataframes (Pandas and Spark respectively) rather than strings.
            settings_dict (dict | Path, optional): A Splink settings dictionary, or a
                path to a json defining a settingss dictionary or pre-trained model.
                If not provided when the object is created, can later be added using
                `linker.load_settings()` or `linker.load_model()` Defaults to None.
            set_up_basic_logging (bool, optional): If true, sets ups up basic logging
                so that Splink sends messages at INFO level to stdout. Defaults to True.
            input_table_aliases (Union[str, list], optional): Labels assigned to
                input tables in Splink outputs.  If the names of the tables in the
                input database are long or unspecific, this argument can be used
                to attach more easily readable/interpretable names. Defaults to None.
        """
        self._db_schema = "splink"
        if set_up_basic_logging:
            logging.basicConfig(
                format="%(message)s",
            )
            splink_logger = logging.getLogger("splink")
            splink_logger.setLevel(logging.INFO)

        self._pipeline = SQLPipeline()

        self._names_of_tables_created_by_splink: set = set()
        self._intermediate_table_cache: dict = CacheDictWithLogging()

        if not isinstance(settings_dict, (dict, type(None))):
            # Run if you've entered a filepath
            # feed it a blank settings dictionary
            self._setup_settings_objs(None)
            self.load_settings(settings_dict)
        else:
            settings_dict = deepcopy(settings_dict)
            self._setup_settings_objs(settings_dict)

        homogenised_tables, homogenised_aliases = self._register_input_tables(
            input_table_or_tables,
            input_table_aliases,
            accepted_df_dtypes,
        )

        self._input_tables_dict = self._get_input_tables_dict(
            homogenised_tables, homogenised_aliases
        )

        self._validate_input_dfs()
        self._em_training_sessions = []

<<<<<<< HEAD
        self._intermediate_table_cache: CacheDictWithLogging = CacheDictWithLogging()

=======
>>>>>>> ee552dcc
        self._find_new_matches_mode = False
        self._train_u_using_random_sample_mode = False
        self._compare_two_records_mode = False
        self._self_link_mode = False
        self._analyse_blocking_mode = False
        self._deterministic_link_mode = False

        self.debug_mode = False

    @property
    def _cache_uid(self):
        if self._settings_dict:
            return self._settings_obj._cache_uid
        else:
            return self._cache_uid_no_settings

    @_cache_uid.setter
    def _cache_uid(self, value):
        if self._settings_dict:
            self._settings_obj._cache_uid = value
        else:
            self._cache_uid_no_settings = value

    @property
    def _settings_obj(self) -> Settings:
        if self._settings_obj_ is None:
            raise ValueError(
                "You did not provide a settings dictionary when you "
                "created the linker.  To continue, you need to provide a settings "
                "dictionary using the `load_settings()` method on your linker "
                "object. i.e. linker.load_settings(settings_dict)"
            )
        return self._settings_obj_

    @property
    def _input_tablename_l(self):
        if self._find_new_matches_mode:
            return "__splink__df_concat_with_tf"

        if self._self_link_mode:
            return "__splink__df_concat_with_tf"

        if self._compare_two_records_mode:
            return "__splink__compare_two_records_left_with_tf"

        if self._train_u_using_random_sample_mode:
            return "__splink__df_concat_with_tf_sample"

        if self._analyse_blocking_mode:
            return "__splink__df_concat"

        if self._two_dataset_link_only:
            return "__splink__df_concat_with_tf_left"

        return "__splink__df_concat_with_tf"

    @property
    def _input_tablename_r(self):
        if self._find_new_matches_mode:
            return "__splink__df_new_records_with_tf"

        if self._self_link_mode:
            return "__splink__df_concat_with_tf"

        if self._compare_two_records_mode:
            return "__splink__compare_two_records_right_with_tf"

        if self._train_u_using_random_sample_mode:
            return "__splink__df_concat_with_tf_sample"

        if self._analyse_blocking_mode:
            return "__splink__df_concat"

        if self._two_dataset_link_only:
            return "__splink_df_concat_with_tf_right"
        return "__splink__df_concat_with_tf"

    @property
    def _source_dataset_column_name(self):
        if self._settings_obj_ is None:
            return None

        # Used throughout the scripts to feed our SQL
        if self._settings_obj._source_dataset_column_name_is_required:
            df_obj = next(iter(self._input_tables_dict.values()))
            columns = df_obj.columns_escaped

            input_column, src_ds_col = self._settings_obj_._source_dataset_col
            return "__splink_source_dataset" if src_ds_col in columns else input_column
        else:
            return None

    @property
    def _two_dataset_link_only(self):
        # Two dataset link only join is a special case where an inner join of the
        # two datasets is much more efficient than self-joining the vertically
        # concatenation of all input datasets
        if self._find_new_matches_mode:
            return True

        if self._compare_two_records_mode:
            return True

        # in u-train sample mode we are joining the concatenated table mixing
        # both data sets - hence if we inner join on True we will end up with
        # samples which both originate from the same dataset
        if self._train_u_using_random_sample_mode:
            return False

        if self._analyse_blocking_mode:
            return False

        if (
            len(self._input_tables_dict) == 2
            and self._settings_obj._link_type == "link_only"
        ):
            return True
        else:
            return False

    @property
    def _sql_dialect(self):
        if self._sql_dialect_ is None:
            raise NotImplementedError(
                f"No SQL dialect set on object of type {type(self)}. "
                "Did you make sure to create a dialect-specific Linker?"
            )
        return self._sql_dialect_

    @property
    def _infinity_expression(self):
        raise NotImplementedError(
            f"infinity sql expression not available for {type(self)}"
        )

    def _random_sample_sql(
        self, proportion, sample_size, seed=None, table=None, unique_id=None
    ):
        raise NotImplementedError("Random sample sql not implemented for this linker")

    @property
    def _verify_link_only_job(self):
        cache = self._intermediate_table_cache
        if "__splink__df_concat_with_tf" not in cache:
            return

        if self._settings_obj._link_type == "link_only":
            # if input datasets > 1 then skip
            if len(self._input_tables_dict) > 1:
                return

            # else, check if source dataset column is populated...
            src_ds = self._source_dataset_column_name
            if src_ds == "__splink_source_dataset":
                _, src_ds = self._settings_obj_._source_dataset_col

            sql = find_unique_source_dataset(src_ds)
            self._enqueue_sql(sql, "source_ds_distinct")
            src_ds_distinct = self._execute_sql_pipeline(
                [cache["__splink__df_concat_with_tf"]]
            )
            if len(src_ds_distinct.as_record_dict()) == 1:
                raise SplinkException(
                    "if `link_type` is `link_only`, it should have at least two "
                    "input dataframes, or one dataframe with a `source_dataset` "
                    "column outlining which dataset each record belongs to."
                )

    def _register_input_tables(self, input_tables, input_aliases, accepted_df_dtypes):
        # 'homogenised' means all entries are strings representing tables
        homogenised_tables = []
        homogenised_aliases = []
        accepted_df_dtypes = ensure_is_tuple(accepted_df_dtypes)

        existing_tables = []
        for alias in input_aliases:
            # Check if alias is a string (indicating a table name) and that it is not
            # a file path.
            if not isinstance(alias, str) or re.match(pattern=r".*", string=alias):
                continue
            exists = self._table_exists_in_database(alias)
            if exists:
                existing_tables.append(f"'{alias}'")
        if existing_tables:
            input_tables = ", ".join(existing_tables)
            raise ValueError(
                f"Table(s): {input_tables} already exists in database. "
                "Please remove or rename it/them before retrying"
            )

        for i, (table, alias) in enumerate(zip(input_tables, input_aliases)):
            if isinstance(alias, accepted_df_dtypes):
                alias = f"__splink__input_table_{i}"

            if isinstance(table, accepted_df_dtypes):
                self._table_registration(table, alias)
                table = alias

            homogenised_tables.append(table)
            homogenised_aliases.append(alias)

        return homogenised_tables, homogenised_aliases

    def _setup_settings_objs(self, settings_dict):
        # Setup the linker class's required settings
        self._settings_dict = settings_dict

        # if settings_dict is passed, set sql_dialect on it if missing, and make sure
        # incompatible dialect not passed
        if settings_dict is not None and settings_dict.get("sql_dialect", None) is None:
            settings_dict["sql_dialect"] = self._sql_dialect

        if settings_dict is None:
            self._cache_uid_no_settings = ascii_uid(8)
        else:
            uid = settings_dict.get("linker_uid", ascii_uid(8))
            settings_dict["linker_uid"] = uid

        if settings_dict is None:
            self._settings_obj_ = None
        else:
            self._settings_obj_ = Settings(settings_dict)

            self._validate_dialect()

    def _initialise_df_concat(self, materialise=False):
        cache = self._intermediate_table_cache
        concat_df = None
        if "__splink__df_concat" in cache:
            concat_df = cache.get_with_logging("__splink__df_concat")
        elif "__splink__df_concat_with_tf" in cache:
            concat_df = cache.get_with_logging("__splink__df_concat_with_tf")
            concat_df.templated_name = "__splink__df_concat"
        else:
            if materialise:
                # Clear the pipeline if we are materialising
                # There's no reason not to do this, since when
                # we execute the pipeline, it'll get cleared anyway
                self._pipeline.reset()
            sql = vertically_concatenate_sql(self)
            self._enqueue_sql(sql, "__splink__df_concat")
            if materialise:
                concat_df = self._execute_sql_pipeline()
                cache["__splink__df_concat"] = concat_df

        return concat_df

    def _initialise_df_concat_with_tf(self, materialise=True):
        cache = self._intermediate_table_cache
        nodes_with_tf = None
        if "__splink__df_concat_with_tf" in cache:
            nodes_with_tf = cache.get_with_logging("__splink__df_concat_with_tf")

        else:
            if materialise:
                # Clear the pipeline if we are materialising
                # There's no reason not to do this, since when
                # we execute the pipeline, it'll get cleared anyway
                self._pipeline.reset()

            sql = vertically_concatenate_sql(self)
            self._enqueue_sql(sql, "__splink__df_concat")

            sqls = compute_all_term_frequencies_sqls(self)
            for sql in sqls:
                self._enqueue_sql(sql["sql"], sql["output_table_name"])

            if materialise:
                nodes_with_tf = self._execute_sql_pipeline()
                cache["__splink__df_concat_with_tf"] = nodes_with_tf

        # verify the link job
        if self._settings_obj_ is not None:
            self._verify_link_only_job

        return nodes_with_tf

    def _table_to_splink_dataframe(
        self, templated_name, physical_name
    ) -> SplinkDataFrame:
        """Create a SplinkDataframe from a table in the underlying database called
        `physical_name`.

        Associate a `templated_name` with this table, which signifies the purpose
        or 'meaning' of this table to splink. (e.g. `__splink__df_blocked`)

        Args:
            templated_name (str): The purpose of the table to Splink
            physical_name (str): The name of the table in the underlying databse
        """
        raise NotImplementedError(
            "_table_to_splink_dataframe not implemented on this linker"
        )

    def _enqueue_sql(self, sql, output_table_name):
        """Add sql to the current pipeline, but do not execute the pipeline."""
        self._pipeline.enqueue_sql(sql, output_table_name)

    def _execute_sql_pipeline(
        self,
        input_dataframes: list[SplinkDataFrame] = [],
        use_cache=True,
    ) -> SplinkDataFrame:
        """Execute the SQL queued in the current pipeline as a single statement
        e.g. `with a as (), b as , c as (), select ... from c`, then execute the
        pipeline, returning the resultant table as a SplinkDataFrame

        Args:
            input_dataframes (List[SplinkDataFrame], optional): A 'starting point' of
                SplinkDataFrames if needed. Defaults to [].
            use_cache (bool, optional): If true, look at whether the SQL pipeline has
                been executed before, and if so, use the existing result. Defaults to
                True.

        Returns:
            SplinkDataFrame: An abstraction representing the table created by the sql
                pipeline
        """

        if not self.debug_mode:
            sql_gen = self._pipeline._generate_pipeline(input_dataframes)

            output_tablename_templated = self._pipeline.queue[-1].output_table_name

            try:
                dataframe = self._sql_to_splink_dataframe_checking_cache(
                    sql_gen,
                    output_tablename_templated,
                    use_cache,
                )
            except Exception as e:
                raise e
            finally:
                self._pipeline.reset()

            return dataframe
        else:
            # In debug mode, we do not pipeline the sql and print the
            # results of each part of the pipeline
            for task in self._pipeline._generate_pipeline_parts(input_dataframes):
                output_tablename = task.output_table_name
                sql = task.sql
                print("------")
                print(f"--------Creating table: {output_tablename}--------")

                dataframe = self._sql_to_splink_dataframe_checking_cache(
                    sql,
                    output_tablename,
                    use_cache=False,
                )
            self._pipeline.reset()
            return dataframe

    def _execute_sql_against_backend(
        self, sql: str, templated_name: str, physical_name: str
    ) -> SplinkDataFrame:
        """Execute a single sql SELECT statement, returning a SplinkDataFrame.

        Subclasses should implement this, using _log_and_run_sql_execution() within
        their implementation, maybe doing some SQL translation or other prep/cleanup
        work before/after.
        """
        raise NotImplementedError(
            f"_execute_sql_against_backend not implemented for {type(self)}"
        )

    def _run_sql_execution(
        self, final_sql: str, templated_name: str, physical_name: str
    ) -> SplinkDataFrame:
        """**Actually** execute the sql against the backend database.

        This is intended to be implemented by a subclass, but not actually called
        directly. Instead, call _log_and_run_sql_execution, and that will call
        this method.

        This could return something, or not. It's up to the Linker subclass to decide.
        """
        raise NotImplementedError(
            f"_run_sql_execution not implemented for {type(self)}"
        )

    def _log_and_run_sql_execution(
        self, final_sql: str, templated_name: str, physical_name: str
    ) -> SplinkDataFrame:
        """Log the sql, then call _run_sql_execution(), wrapping any errors"""
        logger.debug(execute_sql_logging_message_info(templated_name, physical_name))
        logger.log(5, log_sql(final_sql))
        try:
            return self._run_sql_execution(final_sql, templated_name, physical_name)
        except Exception as e:
            # Parse our SQL through sqlglot to pretty print
            try:
                final_sql = sqlglot.parse_one(
                    final_sql,
                    read=self._sql_dialect,
                ).sql(pretty=True)
                # if sqlglot produces any errors, just report the raw SQL
            except Exception:
                pass

            raise SplinkException(
                f"Error executing the following sql for table "
                f"`{templated_name}`({physical_name}):\n{final_sql}"
                f"\n\nError was: {e}"
            ) from e

    def register_table(self, input, table_name, overwrite=False):
        """
        Register a table to your backend database, to be used in one of the
        splink methods, or simply to allow querying.

        Tables can be of type: dictionary, record level dictionary,
        pandas dataframe, pyarrow table and in the spark case, a spark df.

        Examples:
            ```py
            test_dict = {"a": [666,777,888],"b": [4,5,6]}
            linker.register_table(test_dict, "test_dict")
            linker.query_sql("select * from test_dict")
            ```

        Args:
            input: The data you wish to register. This can be either a dictionary,
                pandas dataframe, pyarrow table or a spark dataframe.
            table_name (str): The name you wish to assign to the table.
            overwrite (bool): Overwrite the table in the underlying database if it
                exists

        Returns:
            SplinkDataFrame: An abstraction representing the table created by the sql
                pipeline
        """

        raise NotImplementedError(f"register_table not implemented for {type(self)}")

    def _table_registration(self, input, table_name):
        """
        Register a table to your backend database, to be used in one of the
        splink methods, or simply to allow querying.

        Tables can be of type: dictionary, record level dictionary,
        pandas dataframe, pyarrow table and in the spark case, a spark df.

        This function is contains no overwrite functionality, so it can be used
        where we don't want to allow for overwriting.

        Args:
            input: The data you wish to register. This can be either a dictionary,
                pandas dataframe, pyarrow table or a spark dataframe.
            table_name (str): The name you wish to assign to the table.

        Returns:
            None
        """

        raise NotImplementedError(
            f"_table_registration not implemented for {type(self)}"
        )

    def query_sql(self, sql, output_type="pandas"):
        """
        Run a SQL query against your backend database and return
        the resulting output.

        Examples:
            === "DuckDB"
                ```py
                linker = DuckDBLinker(df, settings)
                df_predict = linker.predict()
                linker.query_sql(f"select * from {df_predict.physical_name} limit 10")
                ```
            === "Spark"
                ```py
                linker = SparkLinker(df, settings)
                df_predict = linker.predict()
                linker.query_sql(f"select * from {df_predict.physical_name} limit 10")
                ```
            === "Athena"
                ```py
                linker = AthenaLinker(df, settings)
                df_predict = linker.predict()
                linker.query_sql(f"select * from {df_predict.physical_name} limit 10")
                ```
            === "SQLite"
                ```py
                linker = SQLiteLinker(df, settings)
                df_predict = linker.predict()
                linker.query_sql(f"select * from {df_predict.physical_name} limit 10")
            ```

        Args:
            sql (str): The SQL to be queried.
            output_type (str): One of splink_df/splinkdf or pandas.
                This determines the type of table that your results are output in.
        """

        output_tablename_templated = "__splink__df_sql_query"

        splink_dataframe = self._sql_to_splink_dataframe_checking_cache(
            sql,
            output_tablename_templated,
            use_cache=False,
        )

        if output_type in ("splink_df", "splinkdf"):
            return splink_dataframe
        elif output_type == "pandas":
            out = splink_dataframe.as_pandas_dataframe()
            # If pandas, drop the table to cleanup the db
            splink_dataframe.drop_table_from_database_and_remove_from_cache()
            return out
        else:
            raise ValueError(
                f"output_type '{output_type}' is not supported.",
                "Must be one of 'splink_df'/'splinkdf' or 'pandas'",
            )

    def _sql_to_splink_dataframe_checking_cache(
        self,
        sql,
        output_tablename_templated,
        use_cache=True,
    ) -> SplinkDataFrame:
        """Execute sql, or if identical sql has been run before, return cached results.

        This function
            - is used by _execute_sql_pipeline to to execute SQL
            - or can be used directly if you have a single SQL statement that's
              not in a pipeline

        Return a SplinkDataFrame representing the results of the SQL
        """

        to_hash = (sql + self._cache_uid).encode("utf-8")
        hash = hashlib.sha256(to_hash).hexdigest()[:9]
        # Ensure hash is valid sql table name
        table_name_hash = f"{output_tablename_templated}_{hash}"

        if use_cache:
            # Certain tables are put in the cache using their templated_name
            # An example is __splink__df_concat_with_tf
            # These tables are put in the cache when they are first calculated
            # e.g. with _initialise_df_concat_with_tf()
            # But they can also be put in the cache manually using
            # e.g. register_table_input_nodes_concat_with_tf()

            # Look for these 'named' tables in the cache prior
            # to looking for the hashed version

            if output_tablename_templated in self._intermediate_table_cache:
                return self._intermediate_table_cache.get_with_logging(
                    output_tablename_templated
                )

            if table_name_hash in self._intermediate_table_cache:
                return self._intermediate_table_cache.get_with_logging(table_name_hash)

            # If not in cache, fall back on checking the database
            if self._table_exists_in_database(table_name_hash):
                logger.debug(
                    f"Found cache for {output_tablename_templated} "
                    f"in database using table name with physical name {table_name_hash}"
                )
                return self._table_to_splink_dataframe(
                    output_tablename_templated, table_name_hash
                )

        if self.debug_mode:
            print(sql)
            splink_dataframe = self._execute_sql_against_backend(
                sql,
                output_tablename_templated,
                output_tablename_templated,
            )

            self._intermediate_table_cache.executed_queries.append(splink_dataframe)

            df_pd = splink_dataframe.as_pandas_dataframe()
            try:
                from IPython.display import display

                display(df_pd)
            except ModuleNotFoundError:
                print(df_pd)

        else:
            splink_dataframe = self._execute_sql_against_backend(
                sql, output_tablename_templated, table_name_hash
            )
            self._intermediate_table_cache.executed_queries.append(splink_dataframe)

        splink_dataframe.created_by_splink = True
        splink_dataframe.sql_used_to_create = sql

        physical_name = splink_dataframe.physical_name

        self._intermediate_table_cache[physical_name] = splink_dataframe

        return splink_dataframe

    def __deepcopy__(self, memo):
        """When we do EM training, we need a copy of the linker which is independent
        of the main linker e.g. setting parameters on the copy will not affect the
        main linker.  This method implements ensures linker can be deepcopied.
        """
        new_linker = copy(self)
        new_linker._em_training_sessions = []
        new_settings = deepcopy(self._settings_obj_)
        new_linker._settings_obj_ = new_settings
        return new_linker

    def _ensure_aliases_populated_and_is_list(
        self, input_table_or_tables, input_table_aliases
    ):
        if input_table_aliases is None:
            input_table_aliases = input_table_or_tables

        input_table_aliases = ensure_is_list(input_table_aliases)

        return input_table_aliases

    def _get_input_tables_dict(self, input_table_or_tables, input_table_aliases):
        input_table_or_tables = ensure_is_list(input_table_or_tables)

        input_table_aliases = self._ensure_aliases_populated_and_is_list(
            input_table_or_tables, input_table_aliases
        )

        d = {}
        for table_name, table_alias in zip(input_table_or_tables, input_table_aliases):
            d[table_alias] = self._table_to_splink_dataframe(table_alias, table_name)
        return d

    def _get_input_tf_dict(self, df_dict):
        d = {}
        for df_name, df_value in df_dict.items():
            renamed = colname_to_tf_tablename(df_name)
            d[renamed] = self._table_to_splink_dataframe(renamed, df_value)
        return d

    def _predict_warning(self):
        if not self._settings_obj._is_fully_trained:
            msg = (
                "\n -- WARNING --\n"
                "You have called predict(), but there are some parameter "
                "estimates which have neither been estimated or specified in your "
                "settings dictionary.  To produce predictions the following"
                " untrained trained parameters will use default values."
            )
            messages = self._settings_obj._not_trained_messages()

            warn_message = "\n".join([msg] + messages)

            logger.warning(warn_message)

    def _table_exists_in_database(self, table_name):
        raise NotImplementedError(
            f"table_exists_in_database not implemented for {type(self)}"
        )

    def _validate_input_dfs(self):
        if not hasattr(self, "_input_tables_dict"):
            # This is only triggered where a user loads a settings dict from a
            # given file path.
            return

        for df in self._input_tables_dict.values():
            df.validate()

        if self._settings_obj_ is not None:
            if self._settings_obj._link_type == "dedupe_only":
                if len(self._input_tables_dict) > 1:
                    raise ValueError(
                        'If link_type = "dedupe only" then input tables must contain '
                        "only a single input table",
                    )

    def _validate_dialect(self):
        settings_dialect = self._settings_obj._sql_dialect
        if settings_dialect != self._sql_dialect:
            raise ValueError(
                f"Incompatible SQL dialect! `settings` dictionary uses "
                f"dialect {settings_dialect}, but expecting "
                f"'{self._sql_dialect}' for Linker of type {type(self)}"
            )

    def _populate_probability_two_random_records_match_from_trained_values(self):
        recip_prop_matches_estimates = []

        logger.log(
            15,
            (
                "---- Using training sessions to compute "
                "probability two random records match ----"
            ),
        )
        for em_training_session in self._em_training_sessions:
            training_lambda = (
                em_training_session._settings_obj._probability_two_random_records_match
            )
            training_lambda_bf = prob_to_bayes_factor(training_lambda)
            reverse_levels = (
                em_training_session._comparison_levels_to_reverse_blocking_rule
            )

            logger.log(
                15,
                "\n"
                f"Probability two random records match from trained model blocking on "
                f"{em_training_session._blocking_rule_for_training.blocking_rule}: "
                f"{training_lambda:,.3f}",
            )

            for reverse_level in reverse_levels:
                # Get comparison level on current settings obj
                cc = self._settings_obj._get_comparison_by_output_column_name(
                    reverse_level.comparison._output_column_name
                )

                cl = cc._get_comparison_level_by_comparison_vector_value(
                    reverse_level._comparison_vector_value
                )

                if cl._has_estimated_values:
                    bf = cl._trained_m_median / cl._trained_u_median
                else:
                    bf = cl._bayes_factor

                logger.log(
                    15,
                    f"Reversing comparison level {cc._output_column_name}"
                    f" using bayes factor {bf:,.3f}",
                )

                training_lambda_bf = training_lambda_bf / bf

                as_prob = bayes_factor_to_prob(training_lambda_bf)

                logger.log(
                    15,
                    (
                        "This estimate of probability two random records match now: "
                        f" {as_prob:,.3f} "
                        f"with reciprocal {(1/as_prob):,.3f}"
                    ),
                )
            logger.log(15, "\n---------")
            p = bayes_factor_to_prob(training_lambda_bf)
            recip_prop_matches_estimates.append(1 / p)

        prop_matches_estimate = 1 / median(recip_prop_matches_estimates)

        self._settings_obj._probability_two_random_records_match = prop_matches_estimate
        logger.log(
            15,
            "\nMedian of prop of matches estimates: "
            f"{self._settings_obj._probability_two_random_records_match:,.3f} "
            "reciprocal "
            f"{1/self._settings_obj._probability_two_random_records_match:,.3f}",
        )

    def _populate_m_u_from_trained_values(self):
        ccs = self._settings_obj.comparisons

        for cc in ccs:
            for cl in cc._comparison_levels_excluding_null:
                if cl._has_estimated_u_values:
                    cl.u_probability = cl._trained_u_median
                if cl._has_estimated_m_values:
                    cl.m_probability = cl._trained_m_median

    def delete_tables_created_by_splink_from_db(self):
        for splink_df in list(self._intermediate_table_cache.values()):
            if splink_df.created_by_splink:
                splink_df.drop_table_from_database_and_remove_from_cache()

    def _raise_error_if_necessary_waterfall_columns_not_computed(self):
        ricc = self._settings_obj._retain_intermediate_calculation_columns
        rmc = self._settings_obj._retain_matching_columns
        if not (ricc and rmc):
            raise ValueError(
                "retain_intermediate_calculation_columns and "
                "retain_matching_columns must both be set to True in your settings"
                " dictionary to use this function, because otherwise the necessary "
                "columns will not be available in the input records."
                f" Their current values are {ricc} and {rmc}, respectively. "
                "Please re-run your linkage with them both set to True."
            )

    def _raise_error_if_necessary_accuracy_columns_not_computed(self):
        rmc = self._settings_obj._retain_matching_columns
        if not (rmc):
            raise ValueError(
                "retain_matching_columns must be set to True in your settings"
                " dictionary to use this function, because otherwise the necessary "
                "columns will not be available in the input records."
                f" Its current value is {rmc}. "
                "Please re-run your linkage with it set to True."
            )

    def load_settings(self, settings_dict: dict | str | Path):
        """Initialise settings for the linker.  To be used if settings were
        not passed to the linker on creation. This can either be in the form
        of a settings dictionary or a filepath to a json file containing a
        valid settings dictionary.

        Examples:
            ```py
            linker = DuckDBLinker(df)
            linker.profile_columns(["first_name", "surname"])
            linker.load_settings(settings_dict)
            ```

        Args:
            settings_dict (dict | str | Path): A Splink settings dictionary or
                the path to your settings json file.
        """

        if not isinstance(settings_dict, dict):
            p = Path(settings_dict)
            if not p.is_file():  # check if it's a valid file/filepath
                raise FileNotFoundError(
                    "The filepath you have provided is either not a valid file "
                    "or doesn't exist along the path provided."
                )
            settings_dict = json.loads(p.read_text())

        # Store the cache ID so it can be reloaded after cache invalidation
        cache_id = self._cache_uid
        # So we don't run into any issues with generated tables having
        # invalid columns as settings have been tweaked, invalidate
        # the cache and allow these tables to be recomputed.

        # This is less efficient, but triggers infrequently and ensures we don't
        # run into issues where the defaults used conflict with the actual values
        # supplied in settings.

        # This is particularly relevant with `source_dataset`, which appears within
        # concat_with_tf.
        self.invalidate_cache()

        # If a uid already exists in your settings object, prioritise this
        settings_dict["linker_uid"] = settings_dict.get("linker_uid", cache_id)
        settings_dict["sql_dialect"] = settings_dict.get(
            "sql_dialect", self._sql_dialect
        )
        self._settings_dict = settings_dict
        self._settings_obj_ = Settings(settings_dict)
        self._validate_input_dfs()
        self._validate_dialect()

    def load_model(self, model_path: Path):
        """
        Load a pre-defined model from a json file into the linker.
        This is intended to be used with the output of
        `save_model_to_json()`.

        Examples:
            ```py
            linker.load_model("my_settings.json")
            ```

        Args:
            model_path (Path): A path to your model settings json file.
        """

        return self.load_settings(model_path)

    def initialise_settings(self, settings_dict: dict):
        """*This method is now deprecated. Please use `load_settings`
        when loading existing settings or `load_model` when loading
         a pre-trained model.*

        Initialise settings for the linker.  To be used if settings were
        not passed to the linker on creation.
        Examples:
            === "DuckDB"
                ```py
                linker = DuckDBLinker(df")
                linker.profile_columns(["first_name", "surname"])
                linker.initialise_settings(settings_dict)
                ```
            === "Spark"
                ```py
                linker = SparkLinker(df")
                linker.profile_columns(["first_name", "surname"])
                linker.initialise_settings(settings_dict)
                ```
            === "Athena"
                ```py
                linker = AthenaLinker(df")
                linker.profile_columns(["first_name", "surname"])
                linker.initialise_settings(settings_dict)
                ```
            === "SQLite"
                ```py
                linker = SQLiteLinker(df")
                linker.profile_columns(["first_name", "surname"])
                linker.initialise_settings(settings_dict)
                ```
        Args:
            settings_dict (dict): A Splink settings dictionary
        """
        # If a uid already exists in your settings object, prioritise this
        settings_dict["linker_uid"] = settings_dict.get("linker_uid", self._cache_uid)
        settings_dict["sql_dialect"] = settings_dict.get(
            "sql_dialect", self._sql_dialect
        )
        self._settings_dict = settings_dict
        self._settings_obj_ = Settings(settings_dict)
        self._validate_input_dfs()
        self._validate_dialect()

        warnings.warn(
            "`initialise_settings` is deprecated. We advise you use "
            "`linker.load_settings()` when loading in your settings or a previously "
            "trained model.",
            DeprecationWarning,
            stacklevel=2,
        )

    def load_settings_from_json(self, in_path: str | Path):
        """*This method is now deprecated. Please use `load_settings`
        when loading existing settings or `load_model` when loading
         a pre-trained model.*

        Load settings from a `.json` file.
        This `.json` file would usually be the output of
        `linker.save_model_to_json()`
        Examples:
            ```py
            linker.load_settings_from_json("my_settings.json")
            ```
        Args:
            in_path (str): Path to settings json file
        """
        self.load_settings(in_path)

        warnings.warn(
            "`load_settings_from_json` is deprecated. We advise you use "
            "`linker.load_settings()` when loading in your settings or a previously "
            "trained model.",
            DeprecationWarning,
            stacklevel=2,
        )

    def compute_tf_table(self, column_name: str) -> SplinkDataFrame:
        """Compute a term frequency table for a given column and persist to the database

        This method is useful if you want to pre-compute term frequency tables e.g.
        so that real time linkage executes faster, or so that you can estimate
        various models without having to recompute term frequency tables each time

        Examples:
            === "DuckDB"
                Real time linkage
                ```py
                linker = DuckDBLinker(df)
                linker.load_settings("saved_settings.json")
                linker.compute_tf_table("surname")
                linker.compare_two_records(record_left, record_right)
                ```
                Pre-computed term frequency tables
                ```py
                linker = DuckDBLinker(df)
                df_first_name_tf = linker.compute_tf_table("first_name")
                df_first_name_tf.write.parquet("folder/first_name_tf")
                >>>
                # On subsequent data linking job, read this table rather than recompute
                df_first_name_tf = pd.read_parquet("folder/first_name_tf")
                df_first_name_tf.createOrReplaceTempView("__splink__df_tf_first_name")
                ```
            === "Spark"
                Real time linkage
                ```py
                linker = SparkLinker(df)
                linker.load_settings("saved_settings.json")
                linker.compute_tf_table("surname")
                linker.compare_two_records(record_left, record_right)
                ```
                Pre-computed term frequency tables
                ```py
                linker = SparkLinker(df)
                df_first_name_tf = linker.compute_tf_table("first_name")
                df_first_name_tf.write.parquet("folder/first_name_tf")
                >>>
                # On subsequent data linking job, read this table rather than recompute
                df_first_name_tf = spark.read.parquet("folder/first_name_tf")
                df_first_name_tf.createOrReplaceTempView("__splink__df_tf_first_name")
                ```

        Args:
            column_name (str): The column name in the input table

        Returns:
            SplinkDataFrame: The resultant table as a splink data frame
        """

        input_col = InputColumn(column_name, settings_obj=self._settings_obj)
        tf_tablename = colname_to_tf_tablename(input_col)
        cache = self._intermediate_table_cache
        concat_tf_tables = [
            remove_quotes_from_identifiers(tf_col.input_name_as_tree).sql()
            for tf_col in self._settings_obj._term_frequency_columns
        ]

        if tf_tablename in cache:
            tf_df = cache.get_with_logging(tf_tablename)
        elif "__splink__df_concat_with_tf" in cache and column_name in concat_tf_tables:
            self._pipeline.reset()
            # If our df_concat_with_tf table already exists, use backwards inference to
            # find a given tf table
            colname = InputColumn(column_name)
            sql = term_frequencies_from_concat_with_tf(colname)
            self._enqueue_sql(sql, colname_to_tf_tablename(colname))
            tf_df = self._execute_sql_pipeline([cache["__splink__df_concat_with_tf"]])
            self._intermediate_table_cache[tf_tablename] = tf_df
        else:
            # Clear the pipeline if we are materialising
            self._pipeline.reset()
            df_concat = self._initialise_df_concat()
            input_dfs = []
            if df_concat:
                input_dfs.append(df_concat)
            sql = term_frequencies_for_single_column_sql(input_col)
            self._enqueue_sql(sql, tf_tablename)
            tf_df = self._execute_sql_pipeline(input_dfs)
            self._intermediate_table_cache[tf_tablename] = tf_df

        return tf_df

    def deterministic_link(self) -> SplinkDataFrame:
        """Uses the blocking rules specified by
        `blocking_rules_to_generate_predictions` in the settings dictionary to
        generate pairwise record comparisons.

        For deterministic linkage, this should be a list of blocking rules which
        are strict enough to generate only true links.

        Deterministic linkage, however, is likely to result in missed links
        (false negatives).

        Examples:
            === "DuckDB"
            ```py
            from splink.duckdb.linker import DuckDBLinker

            settings = {
                "link_type": "dedupe_only",
                "blocking_rules_to_generate_predictions": [
                    "l.first_name = r.first_name",
                    "l.surname = r.surname",
                ],
                "comparisons": []
            }
            >>>
            linker = DuckDBLinker(df, settings)
            df = linker.deterministic_link()
            ```
            === "Spark"
            ```py
            from splink.spark.linker import SparkLinker

            settings = {
                "link_type": "dedupe_only",
                "blocking_rules_to_generate_predictions": [
                    "l.first_name = r.first_name",
                    "l.surname = r.surname",
                ],
                "comparisons": []
            }
            >>>
            linker = SparkLinker(df, settings)
            df = linker.deterministic_link()
            ```
            === "Athena"
            ```py
            from splink.athena.linker import AthenaLinker

            settings = {
                "link_type": "dedupe_only",
                "blocking_rules_to_generate_predictions": [
                    "l.first_name = r.first_name",
                    "l.surname = r.surname",
                ],
                "comparisons": []
            }
            >>>
            linker = AthenaLinker(df, settings)
            df = linker.deterministic_link()
            ```
            === "SQLite"
            ```py
            from splink.sqlite.linker import SQLiteLinker

            settings = {
                "link_type": "dedupe_only",
                "blocking_rules_to_generate_predictions": [
                    "l.first_name = r.first_name",
                    "l.surname = r.surname",
                ],
                "comparisons": []
            }
            >>>
            linker = SQLiteLinker(df, settings)
            df = linker.deterministic_link()
            ```

        Returns:
            SplinkDataFrame: A SplinkDataFrame of the pairwise comparisons.  This
                represents a table materialised in the database. Methods on the
                SplinkDataFrame allow you to access the underlying data.
        """

        # Allows clustering during a deterministic linkage.
        # This is used in `cluster_pairwise_predictions_at_threshold`
        # to set the cluster threshold to 1
        self._deterministic_link_mode = True

        concat_with_tf = self._initialise_df_concat_with_tf()
        sql = block_using_rules_sql(self)
        self._enqueue_sql(sql, "__splink__df_blocked")
        return self._execute_sql_pipeline([concat_with_tf])

    def estimate_u_using_random_sampling(
        self, max_pairs: int = None, seed: int = None, *, target_rows=None
    ):
        """Estimate the u parameters of the linkage model using random sampling.

        The u parameters represent the proportion of record comparisons that fall
        into each comparison level amongst truly non-matching records.

        This procedure takes a sample of the data and generates the cartesian
        product of pairwise record comparisons amongst the sampled records.
        The validity of the u values rests on the assumption that the resultant
        pairwise comparisons are non-matches (or at least, they are very unlikely to be
        matches). For large datasets, this is typically true.

        The results of estimate_u_using_random_sampling, and therefore an entire splink
        model, can be made reproducible by setting the seed parameter. Setting the seed
        will have performance implications as additional processing is required.

        Args:
            max_pairs (int): The maximum number of pairwise record comparisons to
            sample. Larger will give more accurate estimates
            but lead to longer runtimes.  In our experience at least 1e9 (one billion)
            gives best results but can take a long time to compute. 1e7 (ten million)
            is often adequate whilst testing different model specifications, before
            the final model is estimated.
            seed (int): Seed for random sampling. Assign to get reproducible u
            probabilities. Note, seed for random sampling is only supported for
            DuckDB and Spark, for Athena and SQLite set to None.

        Examples:
            ```py
            linker.estimate_u_using_random_sampling(1e8)
            ```

        Returns:
            None: Updates the estimated u parameters within the linker object
            and returns nothing.
        """
        # TODO: Remove this compatibility code in a future release once we drop
        # support for "target_rows". Deprecation warning added in 3.7.0
        if max_pairs is not None and target_rows is not None:
            # user supplied both
            raise TypeError("Just use max_pairs")
        elif max_pairs is not None:
            # user is doing it correctly
            pass
        elif target_rows is not None:
            # user is using deprecated argument
            warnings.warn(
                "target_rows is deprecated; use max_pairs",
                DeprecationWarning,
                stacklevel=2,
            )
            max_pairs = target_rows
        else:
            raise TypeError("Missing argument max_pairs")

        estimate_u_values(self, max_pairs, seed)
        self._populate_m_u_from_trained_values()

        self._settings_obj._columns_without_estimated_parameters_message()

    def estimate_m_from_label_column(self, label_colname: str):
        """Estimate the m parameters of the linkage model from a label (ground truth)
        column in the input dataframe(s).

        The m parameters represent the proportion of record comparisons that fall
        into each comparison level amongst truly matching records.

        The ground truth column is used to generate pairwise record comparisons
        which are then assumed to be matches.

        For example, if the entity being matched is persons, and your input dataset(s)
        contain social security number, this could be used to estimate the m values
        for the model.

        Note that this column does not need to be fully populated.  A common case is
        where a unique identifier such as social security number is only partially
        populated.

        Args:
            label_colname (str): The name of the column containing the ground truth
                label in the input data.

        Examples:
            ```py
            linker.estimate_m_from_label_column("social_security_number")
            ```

        Returns:
            Updates the estimated m parameters within the linker object
            and returns nothing.
        """

        # Ensure this has been run on the main linker so that it can be used by
        # training linked when it checks the cache
        self._initialise_df_concat_with_tf()
        estimate_m_values_from_label_column(
            self,
            self._input_tables_dict,
            label_colname,
        )
        self._populate_m_u_from_trained_values()

        self._settings_obj._columns_without_estimated_parameters_message()

    def estimate_parameters_using_expectation_maximisation(
        self,
        blocking_rule: str,
        comparisons_to_deactivate: list[str | Comparison] = None,
        comparison_levels_to_reverse_blocking_rule: list[ComparisonLevel] = None,
        fix_probability_two_random_records_match: bool = False,
        fix_m_probabilities=False,
        fix_u_probabilities=True,
        populate_probability_two_random_records_match_from_trained_values=False,
    ) -> EMTrainingSession:
        """Estimate the parameters of the linkage model using expectation maximisation.

        By default, the m probabilities are estimated, but not the u probabilities,
        because good estimates for the u probabilities can be obtained from
        `linker.estimate_u_using_random_sampling()`.  You can change this by setting
        `fix_u_probabilities` to False.

        The blocking rule provided is used to generate pairwise record comparisons.
        Usually, this should be a blocking rule that results in a dataframe where
        matches are between about 1% and 99% of the comparisons.

        By default, m parameters are estimated for all comparisons except those which
        are included in the blocking rule.

        For example, if the blocking rule is `l.first_name = r.first_name`, then
        parameter esimates will be made for all comparison except those which use
        `first_name` in their sql_condition

        By default, the probability two random records match is estimated for the
        blocked data, and then the m and u parameters for the columns specified in the
        blocking rules are used to estiamte the global probability two random records
        match.

        To control which comparisons should have their parameter estimated, and the
        process of 'reversing out' the global probability two random records match, the
        user may specify `comparisons_to_deactivate` and
        `comparison_levels_to_reverse_blocking_rule`.   This is useful, for example
        if you block on the dmetaphone of a column but match on the original column.

        Examples:
            Default behaviour
            ```py
            br_training = "l.first_name = r.first_name and l.dob = r.dob"
            linker.estimate_parameters_using_expectation_maximisation(br_training)
            ```
            Specify which comparisons to deactivate
            ```py
            br_training = "l.dmeta_first_name = r.dmeta_first_name"
            settings_obj = linker._settings_obj
            comp = settings_obj._get_comparison_by_output_column_name("first_name")
            dmeta_level = comp._get_comparison_level_by_comparison_vector_value(1)
            linker.estimate_parameters_using_expectation_maximisation(
                br_training,
                comparisons_to_deactivate=["first_name"],
                comparison_levels_to_reverse_blocking_rule=[dmeta_level],
            )
            ```

        Args:
            blocking_rule (str): The blocking rule used to generate pairwise record
                comparisons.
            comparisons_to_deactivate (list, optional): By default, splink will
                analyse the blocking rule provided and estimate the m parameters for
                all comaprisons except those included in the blocking rule.  If
                comparisons_to_deactivate are provided, spink will instead
                estimate m parameters for all comparison except those specified
                in the comparisons_to_deactivate list.  This list can either contain
                the output_column_name of the Comparison as a string, or Comparison
                objects.  Defaults to None.
            comparison_levels_to_reverse_blocking_rule (list, optional): By default,
                splink will analyse the blocking rule provided and adjust the
                global probability two random records match to account for the matches
                specified in the blocking rule. If provided, this argument will overrule
                this default behaviour. The user must provide a list of ComparisonLevel
                objects.  Defaults to None.
            fix_probability_two_random_records_match (bool, optional): If True, do not
                update the probability two random records match after each iteration.
                Defaults to False.
            fix_m_probabilities (bool, optional): If True, do not update the m
                probabilities after each iteration. Defaults to False.
            fix_u_probabilities (bool, optional): If True, do not update the u
                probabilities after each iteration. Defaults to True.
            populate_probability_two_random_records_match_from_trained_values
                (bool, optional): If True, derive this parameter from
                the blocked value. Defaults to False.

        Examples:
            ```py
            blocking_rule = "l.first_name = r.first_name and l.dob = r.dob"
            linker.estimate_parameters_using_expectation_maximisation(blocking_rule)
            ```

        Returns:
            EMTrainingSession:  An object containing information about the training
                session such as how parameters changed during the iteration history

        """
        # Ensure this has been run on the main linker so that it's in the cache
        # to be used by the training linkers
        self._initialise_df_concat_with_tf()

        if comparisons_to_deactivate:
            # If user provided a string, convert to Comparison object
            comparisons_to_deactivate = [
                self._settings_obj._get_comparison_by_output_column_name(n)
                if isinstance(n, str)
                else n
                for n in comparisons_to_deactivate
            ]
            if comparison_levels_to_reverse_blocking_rule is None:
                logger.warning(
                    "\nWARNING: \n"
                    "You have provided comparisons_to_deactivate but not "
                    "comparison_levels_to_reverse_blocking_rule.\n"
                    "If comparisons_to_deactivate is provided, then "
                    "you usually need to provide corresponding "
                    "comparison_levels_to_reverse_blocking_rule "
                    "because each comparison to deactivate is effectively treated "
                    "as an exact match."
                )

        em_training_session = EMTrainingSession(
            self,
            blocking_rule,
            fix_u_probabilities=fix_u_probabilities,
            fix_m_probabilities=fix_m_probabilities,
            fix_probability_two_random_records_match=fix_probability_two_random_records_match,  # noqa 501
            comparisons_to_deactivate=comparisons_to_deactivate,
            comparison_levels_to_reverse_blocking_rule=comparison_levels_to_reverse_blocking_rule,  # noqa 501
        )

        em_training_session._train()

        self._populate_m_u_from_trained_values()

        if populate_probability_two_random_records_match_from_trained_values:
            self._populate_probability_two_random_records_match_from_trained_values()

        self._settings_obj._columns_without_estimated_parameters_message()

        return em_training_session

    def predict(
        self,
        threshold_match_probability: float = None,
        threshold_match_weight: float = None,
        materialise_after_computing_term_frequencies=True,
    ) -> SplinkDataFrame:
        """Create a dataframe of scored pairwise comparisons using the parameters
        of the linkage model.

        Uses the blocking rules specified in the
        `blocking_rules_to_generate_predictions` of the settings dictionary to
        generate the pairwise comparisons.

        Args:
            threshold_match_probability (float, optional): If specified,
                filter the results to include only pairwise comparisons with a
                match_probability above this threshold. Defaults to None.
            threshold_match_weight (float, optional): If specified,
                filter the results to include only pairwise comparisons with a
                match_weight above this threshold. Defaults to None.
            materialise_after_computing_term_frequencies (bool): If true, Splink
                will materialise the table containing the input nodes (rows)
                joined to any term frequencies which have been asked
                for in the settings object.  If False, this will be
                computed as part of one possibly gigantic CTE
                pipeline.   Defaults to True

        Examples:
            ```py
            linker = DuckDBLinker(df)
            linker.load_settings("saved_settings.json")
            df = linker.predict(threshold_match_probability=0.95)
            df.as_pandas_dataframe(limit=5)
            ```
        Returns:
            SplinkDataFrame: A SplinkDataFrame of the pairwise comparisons.  This
                represents a table materialised in the database. Methods on the
                SplinkDataFrame allow you to access the underlying data.

        """

        # If materialise_after_computing_term_frequencies=False and the user only
        # calls predict, it runs as a single pipeline with no materialisation
        # of anything.

        # _initialise_df_concat_with_tf returns None if the table doesn't exist
        # and only SQL is queued in this step.
        nodes_with_tf = self._initialise_df_concat_with_tf(
            materialise=materialise_after_computing_term_frequencies
        )

        input_dataframes = []
        if nodes_with_tf:
            input_dataframes.append(nodes_with_tf)

        sql = block_using_rules_sql(self)
        self._enqueue_sql(sql, "__splink__df_blocked")

        repartition_after_blocking = getattr(self, "repartition_after_blocking", False)

        # repartition after blocking only exists on the SparkLinker
        if repartition_after_blocking:
            df_blocked = self._execute_sql_pipeline(input_dataframes)
            input_dataframes.append(df_blocked)

        sql = compute_comparison_vector_values_sql(self._settings_obj)
        self._enqueue_sql(sql, "__splink__df_comparison_vectors")

        sqls = predict_from_comparison_vectors_sqls(
            self._settings_obj,
            threshold_match_probability,
            threshold_match_weight,
            sql_infinity_expression=self._infinity_expression,
        )
        for sql in sqls:
            self._enqueue_sql(sql["sql"], sql["output_table_name"])

        predictions = self._execute_sql_pipeline(input_dataframes)
        self._predict_warning()
        return predictions

    def find_matches_to_new_records(
        self,
        records_or_tablename,
        blocking_rules=[],
        match_weight_threshold=-4,
    ) -> SplinkDataFrame:
        """Given one or more records, find records in the input dataset(s) which match
        and return in order of the splink prediction score.

        This effectively provides a way of searching the input datasets
        for given record(s)

        Args:
            records_or_tablename (List[dict]): Input search record(s) as list of dict,
                or a table registered to the database.
            blocking_rules (list, optional): Blocking rules to select
                which records to find and score. If [], do not use a blocking
                rule - meaning the input records will be compared to all records
                provided to the linker when it was instantiated. Defaults to [].
            match_weight_threshold (int, optional): Return matches with a match weight
                above this threshold. Defaults to -4.

        Examples:
            ```py
            linker = DuckDBLinker(df)
            linker.load_settings("saved_settings.json")
            # Pre-compute tf tables for any tables with
            # term frequency adjustments
            linker.compute_tf_table("first_name")
            record = {'unique_id': 1,
                'first_name': "John",
                'surname': "Smith",
                'dob': "1971-05-24",
                'city': "London",
                'email': "john@smith.net"
                }
            df = linker.find_matches_to_new_records([record], blocking_rules=[])
            ```

        Returns:
            SplinkDataFrame: The pairwise comparisons.
        """

        original_blocking_rules = (
            self._settings_obj._blocking_rules_to_generate_predictions
        )
        original_link_type = self._settings_obj._link_type

        if not isinstance(records_or_tablename, str):
            uid = ascii_uid(8)
            self.register_table(
                records_or_tablename, f"__splink__df_new_records_{uid}", overwrite=True
            )
            new_records_tablename = f"__splink__df_new_records_{uid}"
        else:
            new_records_tablename = records_or_tablename

        cache = self._intermediate_table_cache
        input_dfs = []
        # If our df_concat_with_tf table already exists, use backwards inference to
        # find all underlying term frequency tables.
        if "__splink__df_concat_with_tf" in cache:
            concat_with_tf = cache["__splink__df_concat_with_tf"]
            tf_tables = compute_term_frequencies_from_concat_with_tf(self)
            # This queues up our tf tables, rather materialising them
            for tf in tf_tables:
                # if tf is a SplinkDataFrame, then the table already exists
                if isinstance(tf, SplinkDataFrame):
                    input_dfs.append(tf)
                else:
                    self._enqueue_sql(tf["sql"], tf["output_table_name"])
        else:
            # This queues up our cols_with_tf and df_concat_with_tf tables.
            concat_with_tf = self._initialise_df_concat_with_tf(materialise=False)

        if concat_with_tf:
            input_dfs.append(concat_with_tf)

        rules = []
        for r in blocking_rules:
            br_as_obj = BlockingRule(r) if not isinstance(r, BlockingRule) else r
            br_as_obj.preceding_rules = rules.copy()
            rules.append(br_as_obj)
        blocking_rules = rules

        self._settings_obj._blocking_rules_to_generate_predictions = blocking_rules

        self._settings_obj._link_type = "link_only_find_matches_to_new_records"
        self._find_new_matches_mode = True

        sql = _join_tf_to_input_df_sql(self)
        sql = sql.replace("__splink__df_concat", new_records_tablename)
        self._enqueue_sql(sql, "__splink__df_new_records_with_tf")

        sql = block_using_rules_sql(self)
        self._enqueue_sql(sql, "__splink__df_blocked")

        sql = compute_comparison_vector_values_sql(self._settings_obj)
        self._enqueue_sql(sql, "__splink__df_comparison_vectors")

        sqls = predict_from_comparison_vectors_sqls(
            self._settings_obj,
            sql_infinity_expression=self._infinity_expression,
        )
        for sql in sqls:
            self._enqueue_sql(sql["sql"], sql["output_table_name"])

        sql = f"""
        select * from __splink__df_predict
        where match_weight > {match_weight_threshold}
        """

        self._enqueue_sql(sql, "__splink__find_matches_predictions")

        predictions = self._execute_sql_pipeline(
            input_dataframes=input_dfs, use_cache=False
        )

        self._settings_obj._blocking_rules_to_generate_predictions = (
            original_blocking_rules
        )
        self._settings_obj._link_type = original_link_type
        self._find_new_matches_mode = False

        return predictions

    def compare_two_records(self, record_1: dict, record_2: dict):
        """Use the linkage model to compare and score a pairwise record comparison
        based on the two input records provided

        Args:
            record_1 (dict): dictionary representing the first record.  Columns names
                and data types must be the same as the columns in the settings object
            record_2 (dict): dictionary representing the second record.  Columns names
                and data types must be the same as the columns in the settings object

        Examples:
            ```py
            linker = DuckDBLinker(df)
            linker.load_settings("saved_settings.json")
            linker.compare_two_records(record_left, record_right)
            ```

        Returns:
            SplinkDataFrame: Pairwise comparison with scored prediction
        """
        original_blocking_rules = (
            self._settings_obj._blocking_rules_to_generate_predictions
        )
        original_link_type = self._settings_obj._link_type

        self._compare_two_records_mode = True
        self._settings_obj._blocking_rules_to_generate_predictions = []

        uid = ascii_uid(8)
        df_records_left = self.register_table(
            [record_1], f"__splink__compare_two_records_left_{uid}", overwrite=True
        )
        df_records_left.templated_name = "__splink__compare_two_records_left"

        df_records_right = self.register_table(
            [record_2], f"__splink__compare_two_records_right_{uid}", overwrite=True
        )
        df_records_right.templated_name = "__splink__compare_two_records_right"

        sql_join_tf = _join_tf_to_input_df_sql(self)

        sql_join_tf = sql_join_tf.replace(
            "__splink__df_concat", "__splink__compare_two_records_left"
        )
        self._enqueue_sql(sql_join_tf, "__splink__compare_two_records_left_with_tf")

        sql_join_tf = sql_join_tf.replace(
            "__splink__compare_two_records_left", "__splink__compare_two_records_right"
        )

        self._enqueue_sql(sql_join_tf, "__splink__compare_two_records_right_with_tf")

        sql = block_using_rules_sql(self)
        self._enqueue_sql(sql, "__splink__df_blocked")

        sql = compute_comparison_vector_values_sql(self._settings_obj)
        self._enqueue_sql(sql, "__splink__df_comparison_vectors")

        sqls = predict_from_comparison_vectors_sqls(
            self._settings_obj,
            sql_infinity_expression=self._infinity_expression,
        )
        for sql in sqls:
            self._enqueue_sql(sql["sql"], sql["output_table_name"])

        predictions = self._execute_sql_pipeline(
            [df_records_left, df_records_right], use_cache=False
        )

        self._settings_obj._blocking_rules_to_generate_predictions = (
            original_blocking_rules
        )
        self._settings_obj._link_type = original_link_type
        self._compare_two_records_mode = False

        return predictions

    def _self_link(self) -> SplinkDataFrame:
        """Use the linkage model to compare and score all records in our input df with
            themselves.

        Returns:
            SplinkDataFrame: Scored pairwise comparisons of the input records to
                themselves.
        """

        original_blocking_rules = (
            self._settings_obj._blocking_rules_to_generate_predictions
        )
        original_link_type = self._settings_obj._link_type

        # Changes our sql to allow for a self link.
        # This is used in `_sql_gen_where_condition` in blocking.py
        # to remove any 'where' clauses when blocking (normally when blocking
        # we want to *remove* self links!)
        self._self_link_mode = True

        # Block on uid i.e. create pairwise record comparisons where the uid matches
        uid_cols = self._settings_obj._unique_id_input_columns
        uid_l = _composite_unique_id_from_edges_sql(uid_cols, None, "l")
        uid_r = _composite_unique_id_from_edges_sql(uid_cols, None, "r")

        self._settings_obj._blocking_rules_to_generate_predictions = [
            BlockingRule(f"{uid_l} = {uid_r}")
        ]

        nodes_with_tf = self._initialise_df_concat_with_tf()

        sql = block_using_rules_sql(self)

        self._enqueue_sql(sql, "__splink__df_blocked")

        sql = compute_comparison_vector_values_sql(self._settings_obj)

        self._enqueue_sql(sql, "__splink__df_comparison_vectors")

        sqls = predict_from_comparison_vectors_sqls(
            self._settings_obj,
            sql_infinity_expression=self._infinity_expression,
        )
        for sql in sqls:
            output_table_name = sql["output_table_name"]
            output_table_name = output_table_name.replace("predict", "self_link")
            self._enqueue_sql(sql["sql"], output_table_name)

        predictions = self._execute_sql_pipeline(
            input_dataframes=[nodes_with_tf], use_cache=False
        )

        self._settings_obj._blocking_rules_to_generate_predictions = (
            original_blocking_rules
        )
        self._settings_obj._link_type = original_link_type
        self._self_link_mode = False

        return predictions

    def cluster_pairwise_predictions_at_threshold(
        self,
        df_predict: SplinkDataFrame,
        threshold_match_probability: float = None,
        pairwise_formatting: bool = False,
        filter_pairwise_format_for_clusters: bool = True,
    ) -> SplinkDataFrame:
        """Clusters the pairwise match predictions that result from `linker.predict()`
        into groups of connected record using the connected components graph clustering
        algorithm

        Records with an estimated `match_probability` above
        `threshold_match_probability` are considered to be a match (i.e. they represent
        the same entity).

        Args:
            df_predict (SplinkDataFrame): The results of `linker.predict()`
            threshold_match_probability (float): Filter the pairwise match predictions
                to include only pairwise comparisons with a match_probability above this
                threshold. This dataframe is then fed into the clustering
                algorithm.
            pairwise_formatting (bool): Whether to output the pairwise match predictions
                from linker.predict() with cluster IDs.
                If this is set to false, the output will be a list of all IDs, clustered
                into groups based on the desired match threshold.
            filter_pairwise_format_for_clusters (bool): If pairwise formatting has been
                selected, whether to output all columns found within linker.predict(),
                or just return clusters.

        Returns:
            SplinkDataFrame: A SplinkDataFrame containing a list of all IDs, clustered
                into groups based on the desired match threshold.

        """

        # Feeding in df_predict forces materiailisation, if it exists in your database
        concat_with_tf = self._initialise_df_concat_with_tf(df_predict)

        edges_table = _cc_create_unique_id_cols(
            self,
            concat_with_tf.physical_name,
            df_predict.physical_name,
            threshold_match_probability,
        )

        cc = solve_connected_components(
            self,
            edges_table,
            df_predict,
            concat_with_tf,
            pairwise_formatting,
            filter_pairwise_format_for_clusters,
        )

        return cc

    def profile_columns(
        self, column_expressions: str | list[str], top_n=10, bottom_n=10
    ):
        return profile_columns(self, column_expressions, top_n=top_n, bottom_n=bottom_n)

    def _get_labels_tablename_from_input(
        self, labels_splinkdataframe_or_table_name: str | SplinkDataFrame
    ):
        if isinstance(labels_splinkdataframe_or_table_name, SplinkDataFrame):
            labels_tablename = labels_splinkdataframe_or_table_name.physical_name
        elif isinstance(labels_splinkdataframe_or_table_name, str):
            labels_tablename = labels_splinkdataframe_or_table_name
        else:
            raise ValueError(
                "The 'labels_splinkdataframe_or_table_name' argument"
                " must be of type SplinkDataframe or a string representing a tablename"
                " in the input database"
            )
        return labels_tablename

    def estimate_m_from_pairwise_labels(self, labels_splinkdataframe_or_table_name):
        """Estimate the m parameters of the linkage model from a dataframe of pairwise
        labels.

        The table of labels should be in the following format, and should
        be registered with your database:
        |source_dataset_l|unique_id_l|source_dataset_r|unique_id_r|
        |----------------|-----------|----------------|-----------|
        |df_1            |1          |df_2            |2          |
        |df_1            |1          |df_2            |3          |

        Note that `source_dataset` and `unique_id` should correspond to the
        values specified in the settings dict, and the `input_table_aliases`
        passed to the `linker` object. Note that at the moment, this method does
        not respect values in a `clerical_match_score` column.  If provided, these
        are ignored and it is assumed that every row in the table of labels is a score
        of 1, i.e. a perfect match.

        Args:
          labels_splinkdataframe_or_table_name (str): Name of table containing labels
            in the database or SplinkDataframe

        Examples:
            ```py
            pairwise_labels = pd.read_csv("./data/pairwise_labels_to_estimate_m.csv")
            linker.register_table(pairwise_labels, "labels", overwrite=True)
            linker.estimate_m_from_pairwise_labels("labels")
            ```
        """
        labels_tablename = self._get_labels_tablename_from_input(
            labels_splinkdataframe_or_table_name
        )
        estimate_m_from_pairwise_labels(self, labels_tablename)

    def truth_space_table_from_labels_table(
        self,
        labels_splinkdataframe_or_table_name,
        threshold_actual=0.5,
        match_weight_round_to_nearest: float = None,
    ) -> SplinkDataFrame:
        """Generate truth statistics (false positive etc.) for each threshold value of
        match_probability, suitable for plotting a ROC chart.

        The table of labels should be in the following format, and should be registered
        with your database:

        |source_dataset_l|unique_id_l|source_dataset_r|unique_id_r|clerical_match_score|
        |----------------|-----------|----------------|-----------|--------------------|
        |df_1            |1          |df_2            |2          |0.99                |
        |df_1            |1          |df_2            |3          |0.2                 |

        Note that `source_dataset` and `unique_id` should correspond to the values
        specified in the settings dict, and the `input_table_aliases` passed to the
        `linker` object.

        For `dedupe_only` links, the `source_dataset` columns can be ommitted.

        Args:
            labels_splinkdataframe_or_table_name (str | SplinkDataFrame): Name of table
                containing labels in the database
            threshold_actual (float, optional): Where the `clerical_match_score`
                provided by the user is a probability rather than binary, this value
                is used as the threshold to classify `clerical_match_score`s as binary
                matches or non matches. Defaults to 0.5.
            match_weight_round_to_nearest (float, optional): When provided, thresholds
                are rounded.  When large numbers of labels are provided, this is
                sometimes necessary to reduce the size of the ROC table, and therefore
                the number of points plotted on the ROC chart. Defaults to None.

        Examples:
            === "DuckDB"
                ```py
                labels = pd.read_csv("my_labels.csv")
                linker.register_table(labels, "labels")
                linker.truth_space_table_from_labels_table("labels")
                ```
            === "Spark"
                ```py
                labels = spark.read.csv("my_labels.csv", header=True)
                labels.createDataFrame("labels")
                linker.truth_space_table_from_labels_table("labels")
                ```
        Returns:
            SplinkDataFrame:  Table of truth statistics
        """
        labels_tablename = self._get_labels_tablename_from_input(
            labels_splinkdataframe_or_table_name
        )

        self._raise_error_if_necessary_accuracy_columns_not_computed()
        return truth_space_table_from_labels_table(
            self,
            labels_tablename,
            threshold_actual=threshold_actual,
            match_weight_round_to_nearest=match_weight_round_to_nearest,
        )

    def roc_chart_from_labels_table(
        self,
        labels_splinkdataframe_or_table_name: str | SplinkDataFrame,
        threshold_actual=0.5,
        match_weight_round_to_nearest: float = None,
    ):
        """Generate a ROC chart from labelled (ground truth) data.

        The table of labels should be in the following format, and should be registered
        with your database:

        |source_dataset_l|unique_id_l|source_dataset_r|unique_id_r|clerical_match_score|
        |----------------|-----------|----------------|-----------|--------------------|
        |df_1            |1          |df_2            |2          |0.99                |
        |df_1            |1          |df_2            |3          |0.2                 |

        Note that `source_dataset` and `unique_id` should correspond to the values
        specified in the settings dict, and the `input_table_aliases` passed to the
        `linker` object.

        For `dedupe_only` links, the `source_dataset` columns can be ommitted.

        Args:
            labels_splinkdataframe_or_table_name (str | SplinkDataFrame): Name of table
                containing labels in the database
            threshold_actual (float, optional): Where the `clerical_match_score`
                provided by the user is a probability rather than binary, this value
                is used as the threshold to classify `clerical_match_score`s as binary
                matches or non matches. Defaults to 0.5.
            match_weight_round_to_nearest (float, optional): When provided, thresholds
                are rounded.  When large numbers of labels are provided, this is
                sometimes necessary to reduce the size of the ROC table, and therefore
                the number of points plotted on the ROC chart. Defaults to None.

        Examples:
            === "DuckDB"
                ```py
                labels = pd.read_csv("my_labels.csv")
                linker.register_table(labels, "labels")
                linker.roc_chart_from_labels_table("labels")
                ```
            === "Spark"
                ```py
                labels = spark.read.csv("my_labels.csv", header=True)
                labels.createDataFrame("labels")
                linker.roc_chart_from_labels_table("labels")
                ```

        Returns:
            altair.Chart: An altair chart
        """
        labels_tablename = self._get_labels_tablename_from_input(
            labels_splinkdataframe_or_table_name
        )

        self._raise_error_if_necessary_accuracy_columns_not_computed()
        df_truth_space = truth_space_table_from_labels_table(
            self,
            labels_tablename,
            threshold_actual=threshold_actual,
            match_weight_round_to_nearest=match_weight_round_to_nearest,
        )
        recs = df_truth_space.as_record_dict()
        return roc_chart(recs)

    def precision_recall_chart_from_labels_table(
        self,
        labels_splinkdataframe_or_table_name,
        threshold_actual=0.5,
        match_weight_round_to_nearest: float = None,
    ):
        """Generate a precision-recall chart from labelled (ground truth) data.

        The table of labels should be in the following format, and should be registered
        as a table with your database:

        |source_dataset_l|unique_id_l|source_dataset_r|unique_id_r|clerical_match_score|
        |----------------|-----------|----------------|-----------|--------------------|
        |df_1            |1          |df_2            |2          |0.99                |
        |df_1            |1          |df_2            |3          |0.2                 |

        Note that `source_dataset` and `unique_id` should correspond to the values
        specified in the settings dict, and the `input_table_aliases` passed to the
        `linker` object.

        For `dedupe_only` links, the `source_dataset` columns can be ommitted.

        Args:
            labels_splinkdataframe_or_table_name (str | SplinkDataFrame): Name of table
                containing labels in the database
            threshold_actual (float, optional): Where the `clerical_match_score`
                provided by the user is a probability rather than binary, this value
                is used as the threshold to classify `clerical_match_score`s as binary
                matches or non matches. Defaults to 0.5.
            match_weight_round_to_nearest (float, optional): When provided, thresholds
                are rounded.  When large numbers of labels are provided, this is
                sometimes necessary to reduce the size of the ROC table, and therefore
                the number of points plotted on the ROC chart. Defaults to None.
        Examples:
            === "DuckDB"
                ```py
                labels = pd.read_csv("my_labels.csv")
                linker.register_table(labels, "labels")
                linker.precision_recall_chart_from_labels_table("labels")
                ```
            === "Spark"
                ```py
                labels = spark.read.csv("my_labels.csv", header=True)
                labels.createDataFrame("labels")
                linker.precision_recall_chart_from_labels_table("labels")
                ```

        Returns:
            altair.Chart: An altair chart
        """
        labels_tablename = self._get_labels_tablename_from_input(
            labels_splinkdataframe_or_table_name
        )
        self._raise_error_if_necessary_accuracy_columns_not_computed()
        df_truth_space = truth_space_table_from_labels_table(
            self,
            labels_tablename,
            threshold_actual=threshold_actual,
            match_weight_round_to_nearest=match_weight_round_to_nearest,
        )
        recs = df_truth_space.as_record_dict()
        return precision_recall_chart(recs)

    def prediction_errors_from_labels_table(
        self,
        labels_splinkdataframe_or_table_name,
        include_false_positives=True,
        include_false_negatives=True,
        threshold=0.5,
    ):
        """Generate a dataframe containing false positives and false negatives
        based on the comparison between the clerical_match_score in the labels
        table compared with the splink predicted match probability

        Args:
            labels_splinkdataframe_or_table_name (str | SplinkDataFrame): Name of table
                containing labels in the database
            include_false_positives (bool, optional): Defaults to True.
            include_false_negatives (bool, optional): Defaults to True.
            threshold (float, optional): Threshold above which a score is considered
                to be a match. Defaults to 0.5.

        Returns:
            SplinkDataFrame:  Table containing false positives and negatives
        """
        labels_tablename = self._get_labels_tablename_from_input(
            labels_splinkdataframe_or_table_name
        )
        return prediction_errors_from_labels_table(
            self,
            labels_tablename,
            include_false_positives,
            include_false_negatives,
            threshold,
        )

    def truth_space_table_from_labels_column(
        self,
        labels_column_name,
        threshold_actual=0.5,
        match_weight_round_to_nearest: float = None,
    ):
        """Generate truth statistics (false positive etc.) for each threshold value of
        match_probability, suitable for plotting a ROC chart.

        Your labels_column_name should include the ground truth cluster (unique
        identifier) that groups entities which are the same

        Args:
            labels_tablename (str): Name of table containing labels in the database
            threshold_actual (float, optional): Where the `clerical_match_score`
                provided by the user is a probability rather than binary, this value
                is used as the threshold to classify `clerical_match_score`s as binary
                matches or non matches. Defaults to 0.5.
            match_weight_round_to_nearest (float, optional): When provided, thresholds
                are rounded.  When large numbers of labels are provided, this is
                sometimes necessary to reduce the size of the ROC table, and therefore
                the number of points plotted on the ROC chart. Defaults to None.

        Examples:
            ```py
            linker.truth_space_table_from_labels_column("cluster")
            ```

        Returns:
            SplinkDataFrame:  Table of truth statistics
        """

        return truth_space_table_from_labels_column(
            self, labels_column_name, threshold_actual, match_weight_round_to_nearest
        )

    def roc_chart_from_labels_column(
        self,
        labels_column_name,
        threshold_actual=0.5,
        match_weight_round_to_nearest: float = None,
    ):
        """Generate a ROC chart from ground truth data, whereby the ground truth
        is in a column in the input dataset called `labels_column_name`

        Args:
            labels_column_name (str): Column name containing labels in the input table
            threshold_actual (float, optional): Where the `clerical_match_score`
                provided by the user is a probability rather than binary, this value
                is used as the threshold to classify `clerical_match_score`s as binary
                matches or non matches. Defaults to 0.5.
            match_weight_round_to_nearest (float, optional): When provided, thresholds
                are rounded.  When large numbers of labels are provided, this is
                sometimes necessary to reduce the size of the ROC table, and therefore
                the number of points plotted on the ROC chart. Defaults to None.

        Examples:
            ```py
            linker.roc_chart_from_labels_column("labels")
            ```

        Returns:
            altair.Chart: An altair chart
        """

        df_truth_space = truth_space_table_from_labels_column(
            self,
            labels_column_name,
            threshold_actual=threshold_actual,
            match_weight_round_to_nearest=match_weight_round_to_nearest,
        )
        recs = df_truth_space.as_record_dict()
        return roc_chart(recs)

    def precision_recall_chart_from_labels_column(
        self,
        labels_column_name,
        threshold_actual=0.5,
        match_weight_round_to_nearest: float = None,
    ):
        """Generate a precision-recall chart from ground truth data, whereby the ground
        truth is in a column in the input dataset called `labels_column_name`

        Args:
            labels_column_name (str): Column name containing labels in the input table
            threshold_actual (float, optional): Where the `clerical_match_score`
                provided by the user is a probability rather than binary, this value
                is used as the threshold to classify `clerical_match_score`s as binary
                matches or non matches. Defaults to 0.5.
            match_weight_round_to_nearest (float, optional): When provided, thresholds
                are rounded.  When large numbers of labels are provided, this is
                sometimes necessary to reduce the size of the ROC table, and therefore
                the number of points plotted on the ROC chart. Defaults to None.
        Examples:
            ```py
            linker.precision_recall_chart_from_labels_column("ground_truth")
            ```

        Returns:
            altair.Chart: An altair chart
        """

        df_truth_space = truth_space_table_from_labels_column(
            self,
            labels_column_name,
            threshold_actual=threshold_actual,
            match_weight_round_to_nearest=match_weight_round_to_nearest,
        )
        recs = df_truth_space.as_record_dict()
        return precision_recall_chart(recs)

    def prediction_errors_from_labels_column(
        self,
        label_colname,
        include_false_positives=True,
        include_false_negatives=True,
        threshold=0.5,
    ):
        """Generate a dataframe containing false positives and false negatives
        based on the comparison between the splink match probability and the
        labels column.  A label column is a column in the input dataset that contains
        the 'ground truth' cluster to which the record belongs

        Args:
            label_colname (str): Name of labels column in input data
            include_false_positives (bool, optional): Defaults to True.
            include_false_negatives (bool, optional): Defaults to True.
            threshold (float, optional): Threshold above which a score is considered
                to be a match. Defaults to 0.5.

        Returns:
            SplinkDataFrame:  Table containing false positives and negatives
        """
        return prediction_errors_from_label_column(
            self,
            label_colname,
            include_false_positives,
            include_false_negatives,
            threshold,
        )

    def match_weights_histogram(
        self, df_predict: SplinkDataFrame, target_bins: int = 30, width=600, height=250
    ):
        """Generate a histogram that shows the distribution of match weights in
        `df_predict`

        Args:
            df_predict (SplinkDataFrame): Output of `linker.predict()`
            target_bins (int, optional): Target number of bins in histogram. Defaults to
                30.
            width (int, optional): Width of output. Defaults to 600.
            height (int, optional): Height of output chart. Defaults to 250.


        Returns:
            altair.Chart: An altair chart

        """
        df = histogram_data(self, df_predict, target_bins)
        recs = df.as_record_dict()
        return match_weights_histogram(recs, width=width, height=height)

    def waterfall_chart(self, records: list[dict], filter_nulls=True):
        """Visualise how the final match weight is computed for the provided pairwise
        record comparisons.

        Records must be provided as a list of dictionaries. This would usually be
        obtained from `df.as_record_dict(limit=n)` where `df` is a SplinkDataFrame.

        Examples:
            ```py
            df = linker.predict(threshold_match_weight=2)
            records = df.as_record_dict(limit=10)
            linker.waterfall_chart(records)
            ```

        Args:
            records (List[dict]): Usually be obtained from `df.as_record_dict(limit=n)`
                where `df` is a SplinkDataFrame.
            filter_nulls (bool, optional): Whether the visualiation shows null
                comparisons, which have no effect on final match weight. Defaults to
                True.


        Returns:
            altair.Chart: An altair chart

        """
        self._raise_error_if_necessary_waterfall_columns_not_computed()

        return waterfall_chart(records, self._settings_obj, filter_nulls)

    def unlinkables_chart(
        self,
        x_col="match_weight",
        source_dataset=None,
        as_dict=False,
    ):
        """Generate an interactive chart displaying the proportion of records that
        are "unlinkable" for a given splink score threshold and model parameters.

        Unlinkable records are those that, even when compared with themselves, do not
        contain enough information to confirm a match.

        Args:
            x_col (str, optional): Column to use for the x-axis.
                Defaults to "match_weight".
            source_dataset (str, optional): Name of the source dataset to use for
                the title of the output chart.
            as_dict (bool, optional): If True, return a dict version of the chart.

        Examples:
            For the simplest code pipeline, load a pre-trained model
            and run this against the test data.
            ```py
            df = pd.read_csv("./tests/datasets/fake_1000_from_splink_demos.csv")
            linker = DuckDBLinker(df)
            linker.load_settings("saved_settings.json")
            linker.unlinkables_chart()
            ```
            For more complex code pipelines, you can run an entire pipeline
            that estimates your m and u values, before `unlinkables_chart().

        Returns:
            altair.Chart: An altair chart
        """

        # Link our initial df on itself and calculate the % of unlinkable entries
        records = unlinkables_data(self)
        return unlinkables_chart(records, x_col, source_dataset, as_dict)

    def comparison_viewer_dashboard(
        self,
        df_predict: SplinkDataFrame,
        out_path: str,
        overwrite=False,
        num_example_rows=2,
        return_html_as_string=False,
    ):
        """Generate an interactive html visualization of the linker's predictions and
        save to `out_path`.  For more information see
        [this video](https://www.youtube.com/watch?v=DNvCMqjipis)


        Args:
            df_predict (SplinkDataFrame): The outputs of `linker.predict()`
            out_path (str): The path (including filename) to save the html file to.
            overwrite (bool, optional): Overwrite the html file if it already exists?
                Defaults to False.
            num_example_rows (int, optional): Number of example rows per comparison
                vector. Defaults to 2.
            return_html_as_string: If True, return the html as a string

        Examples:
            ```py
            df_predictions = linker.predict()
            linker.comparison_viewer_dashboard(df_predictions, "scv.html", True, 2)
            ```

            Optionally, in Jupyter, you can display the results inline
            Otherwise you can just load the html file in your browser
            ```py
            from IPython.display import IFrame
            IFrame(src="./scv.html", width="100%", height=1200)
            ```

        """
        self._raise_error_if_necessary_waterfall_columns_not_computed()

        sql = comparison_vector_distribution_sql(self)
        self._enqueue_sql(sql, "__splink__df_comparison_vector_distribution")

        sqls = comparison_viewer_table_sqls(self, num_example_rows)
        for sql in sqls:
            self._enqueue_sql(sql["sql"], sql["output_table_name"])

        df = self._execute_sql_pipeline([df_predict])

        rendered = render_splink_comparison_viewer_html(
            df.as_record_dict(),
            self._settings_obj._as_completed_dict(),
            out_path,
            overwrite,
        )
        if return_html_as_string:
            return rendered

    def parameter_estimate_comparisons_chart(self, include_m=True, include_u=True):
        """Show a chart that shows how parameter estimates have differed across
        the different estimation methods you have used.

        For example, if you have run two EM estimation sessions, blocking on
        different variables, and both result in parameter estimates for
        first_name, this chart will enable easy comparison of the different
        estimates

        Args:
            include_m (bool, optional): Show different estimates of m values. Defaults
                to True.
            include_u (bool, optional): Show different estimates of u values. Defaults
                to True.

        """
        records = self._settings_obj._parameter_estimates_as_records

        to_retain = []
        if include_m:
            to_retain.append("m")
        if include_u:
            to_retain.append("u")

        records = [r for r in records if r["m_or_u"] in to_retain]

        return parameter_estimate_comparisons(records)

    def missingness_chart(self, input_dataset: str = None):
        """Generate a summary chart of the missingness (prevalence of nulls) of
        columns in the input datasets.  By default, missingness is assessed across
        all input datasets

        Args:
            input_dataset (str, optional): Name of one of the input tables in the
            database.  If provided, missingness will be computed for this table alone.
            Defaults to None.

        Examples:
            ```py
            linker.missingness_chart()
            ```
            To view offline (if you don't have an internet connection):
            ```py
            from splink.charts import save_offline_chart
            c = linker.missingness_chart()
            save_offline_chart(c.spec, "test_chart.html")
            ```
            View resultant html file in Jupyter (or just load it in your browser)
            ```py
            from IPython.display import IFrame
            IFrame(src="./test_chart.html", width=1000, height=500
            ```

        Returns:
            altair.Chart: An altair chart
        """
        records = missingness_data(self, input_dataset)
        return missingness_chart(records)

    def completeness_chart(self, input_dataset: str = None, cols: list[str] = None):
        """Generate a summary chart of the completeness (proportion of non-nulls) of
        columns in each of the input datasets. By default, completeness is assessed for
        all column in the input data.

        Args:
            input_dataset (str, optional): Name of one of the input tables in the
                database.  If provided, completeness will be computed for this table
                alone. Defaults to None.
            cols (List[str], optional): List of column names to calculate completeness.
                Default to None.

        Examples:
            ```py
            linker.completeness_chart()
            ```
            To view offline (if you don't have an internet connection):
            ```py
            from splink.charts import save_offline_chart
            c = linker.completeness_chart()
            save_offline_chart(c.spec, "test_chart.html")
            ```
            View resultant html file in Jupyter (or just load it in your browser)
            ```py
            from IPython.display import IFrame
            IFrame(src="./test_chart.html", width=1000, height=500
            ```
        """
        records = completeness_data(self, input_dataset, cols)
        return completeness_chart(records)

    def count_num_comparisons_from_blocking_rule(
        self,
        blocking_rule: str,
    ) -> int:
        """Compute the number of pairwise record comparisons that would be generated by
        a blocking rule

        Args:
            blocking_rule (str): The blocking rule to analyse
            link_type (str, optional): The link type.  This is needed only if the
                linker has not yet been provided with a settings dictionary.  Defaults
                to None.
            unique_id_column_name (str, optional):  This is needed only if the
                linker has not yet been provided with a settings dictionary.  Defaults
                to None.

        Examples:
            ```py
            br = "l.first_name = r.first_name"
            linker.count_num_comparisons_from_blocking_rule(br)
            ```
            > 19387
            ```py
            br = "l.name = r.name and substr(l.dob,1,4) = substr(r.dob,1,4)"
            linker.count_num_comparisons_from_blocking_rule(br)
            ```
            > 394

        Returns:
            int: The number of comparisons generated by the blocking rule
        """

        sql = vertically_concatenate_sql(self)
        self._enqueue_sql(sql, "__splink__df_concat")

        sql = number_of_comparisons_generated_by_blocking_rule_sql(self, blocking_rule)
        self._enqueue_sql(sql, "__splink__analyse_blocking_rule")
        res = self._execute_sql_pipeline().as_record_dict()[0]
        return res["count_of_pairwise_comparisons_generated"]

    def cumulative_comparisons_from_blocking_rules_records(
        self,
        blocking_rules: str or list = None,
    ):
        """Output the number of comparisons generated by each successive blocking rule.

        This is equivalent to the output size of df_predict and details how many
        comparisons each of your individual blocking rules will contribute to the
        total.

        Args:
            blocking_rules (str or list): The blocking rule(s) to compute comparisons
                for. If null, the rules set out in your settings object will be used.

        Examples:
            ```py
            linker_settings = DuckDBLinker(df, settings)
            # Compute the cumulative number of comparisons generated by the rules
            # in your settings object.
            linker_settings.cumulative_comparisons_from_blocking_rules_records()
            >>>
            # Generate total comparisons with custom blocking rules.
            blocking_rules = [
               "l.surname = r.surname",
               "l.first_name = r.first_name
                and substr(l.dob,1,4) = substr(r.dob,1,4)"
            ]
            >>>
            linker_settings.cumulative_comparisons_from_blocking_rules_records(
                blocking_rules
             )
            ```

        Returns:
            List: A list of blocking rules and the corresponding number of
                comparisons it is forecast to generate.
        """
        if blocking_rules:
            blocking_rules = ensure_is_list(blocking_rules)

        records = cumulative_comparisons_generated_by_blocking_rules(
            self, blocking_rules, output_chart=False
        )

        return records

    def cumulative_num_comparisons_from_blocking_rules_chart(
        self,
        blocking_rules: str or list = None,
    ):
        """Display a chart with the cumulative number of comparisons generated by a
        selection of blocking rules.

        This is equivalent to the output size of df_predict and details how many
        comparisons each of your individual blocking rules will contribute to the
        total.

        Args:
            blocking_rules (str or list): The blocking rule(s) to compute comparisons
                for. If null, the rules set out in your settings object will be used.

        Examples:
            ```py
            linker_settings = DuckDBLinker(df, settings)
            # Compute the cumulative number of comparisons generated by the rules
            # in your settings object.
            linker_settings.cumulative_num_comparisons_from_blocking_rules_chart()
            >>>
            # Generate total comparisons with custom blocking rules.
            blocking_rules = [
               "l.surname = r.surname",
               "l.first_name = r.first_name
                and substr(l.dob,1,4) = substr(r.dob,1,4)"
            ]
            >>>
            linker_settings.cumulative_num_comparisons_from_blocking_rules_chart(
                blocking_rules
             )
            ```

        Returns:
            altair.Chart: An altair chart
        """

        if blocking_rules:
            blocking_rules = ensure_is_list(blocking_rules)

        records = cumulative_comparisons_generated_by_blocking_rules(
            self, blocking_rules, output_chart=True
        )

        return cumulative_blocking_rule_comparisons_generated(records)

    def count_num_comparisons_from_blocking_rules_for_prediction(self, df_predict):
        """Counts the maginal number of edges created from each of the blocking rules
        in `blocking_rules_to_generate_predictions`

        This is different to `count_num_comparisons_from_blocking_rule`
        because it (a) analyses multiple blocking rules rather than a single rule, and
        (b) deduplicates any comparisons that are generated, to tell you the
        marginal effect of each entry in `blocking_rules_to_generate_predictions`

        Args:
            df_predict (SplinkDataFrame): SplinkDataFrame with match weights
            and probabilities of rows matching

        Examples:
            ```py
            linker = DuckDBLinker(df, connection=":memory:")
            linker.load_settings("saved_settings.json")
            df_predict = linker.predict(threshold_match_probability=0.95)
            count_pairwise = linker.count_num_comparisons_from_blocking_rules_for_prediction(df_predict)
            count_pairwise.as_pandas_dataframe(limit=5)
            ```

        Returns:
            SplinkDataFrame: A SplinkDataFrame of the pairwise comparisons and
                estimated pairwise comparisons generated by the blocking rules.
        """  # noqa: E501
        sql = count_num_comparisons_from_blocking_rules_for_prediction_sql(
            self, df_predict
        )
        match_key_analysis = self._sql_to_splink_dataframe_checking_cache(
            sql, "__splink__match_key_analysis"
        )
        return match_key_analysis

    def match_weights_chart(self):
        """Display a chart of the (partial) match weights of the linkage model

        Examples:
            ```py
            linker.match_weights_chart()
            ```
            To view offline (if you don't have an internet connection):
            ```py
            from splink.charts import save_offline_chart
            c = linker.match_weights_chart()
            save_offline_chart(c.spec, "test_chart.html")
            ```
            View resultant html file in Jupyter (or just load it in your browser)
            ```py
            from IPython.display import IFrame
            IFrame(src="./test_chart.html", width=1000, height=500)
            ```

        Returns:
            altair.Chart: An altair chart
        """
        return self._settings_obj.match_weights_chart()

    def tf_adjustment_chart(
        self,
        output_column_name: str,
        n_most_freq: int = 10,
        n_least_freq: int = 10,
        vals_to_include: str | list = None,
        as_dict: bool = False,
    ):
        """Display a chart showing the impact of term frequency adjustments on a
        specific comparison level.
        Each value

        Args:
            output_column_name (str): Name of an output column for which term frequency
                 adjustment has been applied.
            n_most_freq (int, optional): Number of most frequent values to show. If this
                 or `n_least_freq` set to None, all values will be shown.
                Default to 10.
            n_least_freq (int, optional): Number of least frequent values to show. If
                this or `n_most_freq` set to None, all values will be shown.
                Default to 10.
            vals_to_include (list, optional): Specific values for which to show term
                sfrequency adjustments.
                Defaults to None.

        Returns:
            altair.Chart: An altair chart
        """

        # Comparisons with TF adjustments
        tf_comparisons = [
            c._output_column_name
            for c in self._settings_obj.comparisons
            if any([cl._has_tf_adjustments for cl in c.comparison_levels])
        ]
        if output_column_name not in tf_comparisons:
            raise ValueError(
                f"{output_column_name} is not a valid comparison column, or does not"
                f" have term frequency adjustment activated"
            )

        vals_to_include = ensure_is_list(vals_to_include)

        return tf_adjustment_chart(
            self,
            output_column_name,
            n_most_freq,
            n_least_freq,
            vals_to_include,
            as_dict,
        )

    def m_u_parameters_chart(self):
        """Display a chart of the m and u parameters of the linkage model

        Examples:
            ```py
            linker.m_u_parameters_chart()
            ```
            To view offline (if you don't have an internet connection):
            ```py
            from splink.charts import save_offline_chart
            c = linker.match_weights_chart()
            save_offline_chart(c.spec, "test_chart.html")
            ```
            View resultant html file in Jupyter (or just load it in your browser)
            ```py
            from IPython.display import IFrame
            IFrame(src="./test_chart.html", width=1000, height=500)
            ```

        Returns:
            altair.Chart: An altair chart
        """

        return self._settings_obj.m_u_parameters_chart()

    def cluster_studio_dashboard(
        self,
        df_predict: SplinkDataFrame,
        df_clustered: SplinkDataFrame,
        out_path: str,
        sampling_method="random",
        sample_size: int = 10,
        cluster_ids: list = None,
        cluster_names: list = None,
        overwrite: bool = False,
        return_html_as_string=False,
    ):
        """Generate an interactive html visualization of the predicted cluster and
        save to `out_path`.

        Args:
            df_predict (SplinkDataFrame): The outputs of `linker.predict()`
            df_clustered (SplinkDataFrame): The outputs of
                `linker.cluster_pairwise_predictions_at_threshold()`
            out_path (str): The path (including filename) to save the html file to.
            sampling_method (str, optional): `random` or `by_cluster_size`. Defaults to
                `random`.
            sample_size (int, optional): Number of clusters to show in the dahboard.
                Defaults to 10.
            cluster_ids (list): The IDs of the clusters that will be displayed in the
                dashboard.  If provided, ignore the `sampling_method` and `sample_size`
                arguments. Defaults to None.
            overwrite (bool, optional): Overwrite the html file if it already exists?
                Defaults to False.
            cluster_names (list, optional): If provided, the dashboard will display
                these names in the selection box. Ony works in conjunction with
                `cluster_ids`.  Defaults to None.
            return_html_as_string: If True, return the html as a string

        Examples:
            ```py
            df_p = linker.predict()
            df_c = linker.cluster_pairwise_predictions_at_threshold(df_p, 0.5)
            linker.cluster_studio_dashboard(
                df_p, df_c, [0, 4, 7], "cluster_studio.html"
            )
            ```
            Optionally, in Jupyter, you can display the results inline
            Otherwise you can just load the html file in your browser
            ```py
            from IPython.display import IFrame
            IFrame(src="./cluster_studio.html", width="100%", height=1200)
            ```
        """
        self._raise_error_if_necessary_waterfall_columns_not_computed()

        rendered = render_splink_cluster_studio_html(
            self,
            df_predict,
            df_clustered,
            out_path,
            sampling_method=sampling_method,
            sample_size=sample_size,
            cluster_ids=cluster_ids,
            overwrite=overwrite,
            cluster_names=cluster_names,
        )

        if return_html_as_string:
            return rendered

    def save_model_to_json(
        self, out_path: str | None = None, overwrite: bool = False
    ) -> dict:
        """Save the configuration and parameters of the linkage model to a `.json` file.

        The model can later be loaded back in using `linker.load_model()`.
        The settings dict is also returned in case you want to save it a different way.

        Examples:
            ```py
            linker.save_model_to_json("my_settings.json", overwrite=True)
            ```
        Args:
            out_path (str, optional): File path for json file. If None, don't save to
                file. Defaults to None.
            overwrite (bool, optional): Overwrite if already exists? Defaults to False.

        Returns:
            dict: The settings as a dictionary.
        """
        model_dict = self._settings_obj.as_dict()
        if out_path:
            if os.path.isfile(out_path) and not overwrite:
                raise ValueError(
                    f"The path {out_path} already exists. Please provide a different "
                    "path or set overwrite=True"
                )
            with open(out_path, "w", encoding="utf-8") as f:
                json.dump(model_dict, f, indent=4)
        return model_dict

    def save_settings_to_json(
        self, out_path: str | None = None, overwrite: bool = False
    ) -> dict:
        """
        This function is deprecated. Use save_model_to_json() instead.
        """
        warnings.warn(
            "This function is deprecated. Use save_model_to_json() instead.",
            DeprecationWarning,
            stacklevel=2,
        )
        return self.save_model_to_json(out_path, overwrite)

    def estimate_probability_two_random_records_match(
        self, deterministic_matching_rules, recall
    ):
        """Estimate the model parameter `probability_two_random_records_match` using
        a direct estimation approach.

        See [here](https://github.com/moj-analytical-services/splink/issues/462)
        for discussion of methodology

        Args:
            deterministic_matching_rules (list): A list of deterministic matching
                rules that should be designed to admit very few (none if possible)
                false positives
            recall (float): A guess at the recall the deterministic matching rules
                will attain.  i.e. what proportion of true matches will be recovered
                by these deterministic rules
        """

        if (recall > 1) or (recall <= 0):
            raise ValueError(
                f"Estimated recall must be greater than 0 "
                f"and no more than 1. Supplied value {recall}."
            )

        # If user, by error, provides a single rule as a string
        if isinstance(deterministic_matching_rules, str):
            deterministic_matching_rules = [deterministic_matching_rules]

        records = cumulative_comparisons_generated_by_blocking_rules(
            self,
            deterministic_matching_rules,
        )

        summary_record = records[-1]
        num_observed_matches = summary_record["cumulative_rows"]
        num_total_comparisons = summary_record["cartesian"]

        if num_observed_matches > num_total_comparisons * recall:
            raise ValueError(
                f"Deterministic matching rules led to more "
                f"observed matches than is consistent with supplied recall. "
                f"With these rules, recall must be at least "
                f"{num_observed_matches/num_total_comparisons:,.2f}."
            )

        num_expected_matches = num_observed_matches / recall
        prob = num_expected_matches / num_total_comparisons

        # warn about boundary values, as these will usually be in error
        if num_observed_matches == 0:
            logger.warning(
                f"WARNING: Deterministic matching rules led to no observed matches! "
                f"This means that no possible record pairs are matches, "
                f"and no records are linked to one another.\n"
                f"If this is truly the case then you do not need "
                f"to run the linkage model.\n"
                f"However this is usually in error; "
                f"expected rules to have recall of {100*recall:,.0f}%. "
                f"Consider revising rules as they may have an error."
            )
        if prob == 1:
            logger.warning(
                "WARNING: Probability two random records match is estimated to be 1.\n"
                "This means that all possible record pairs are matches, "
                "and all records are linked to one another.\n"
                "If this is truly the case then you do not need "
                "to run the linkage model.\n"
                "However, it is more likely that this estimate is faulty. "
                "Perhaps your deterministic matching rules include "
                "too many false positives?"
            )

        self._settings_obj._probability_two_random_records_match = prob

        reciprocal_prob = "Infinity" if prob == 0 else f"{1/prob:,.2f}"
        logger.info(
            f"Probability two random records match is estimated to be  {prob:.3g}.\n"
            f"This means that amongst all possible pairwise record comparisons, one in "
            f"{reciprocal_prob} are expected to match.  "
            f"With {num_total_comparisons:,.0f} total"
            " possible comparisons, we expect a total of around "
            f"{num_expected_matches:,.2f} matching pairs"
        )

    def invalidate_cache(self):
        """Invalidate the Splink cache.  Any previously-computed tables
        will be recomputed.
        This is useful, for example, if the input data tables have changed.
        """
        # Before Splink executes a SQL command, it checks the cache to see
        # whether a table already exists with the name of the output table

        # This function has the effect of changing the names of the output tables
        # to include a different unique id

        # As a result, any previously cached tables will not be found
        self._cache_uid = ascii_uid(8)

        # As a result, any previously cached tables will not be found
        self._intermediate_table_cache.invalidate_cache()

        # Drop any existing splink tables from the database
        # Note, this is not actually necessary, it's just good housekeeping
        self.delete_tables_created_by_splink_from_db()

    def register_table_input_nodes_concat_with_tf(self, input_data, overwrite=False):
        """Register a pre-computed version of the input_nodes_concat_with_tf table that
        you want to re-use e.g. that you created in a previous run

        This method allowed you to register this table in the Splink cache
        so it will be used rather than Splink computing this table anew.

        Args:
            input_data: The data you wish to register. This can be either a dictionary,
                pandas dataframe, pyarrow table or a spark dataframe.
            overwrite (bool): Overwrite the table in the underlying database if it
                exists
        """

        table_name_physical = "__splink__df_concat_with_tf_" + self._cache_uid
        splink_dataframe = self.register_table(
            input_data, table_name_physical, overwrite=overwrite
        )
        splink_dataframe.templated_name = "__splink__df_concat_with_tf"

        self._intermediate_table_cache["__splink__df_concat_with_tf"] = splink_dataframe
        return splink_dataframe

    def register_table_predict(self, input_data, overwrite=False):
        table_name_physical = "__splink__df_predict_" + self._cache_uid
        splink_dataframe = self.register_table(
            input_data, table_name_physical, overwrite=overwrite
        )
        self._intermediate_table_cache["__splink__df_predict"] = splink_dataframe
        splink_dataframe.templated_name = "__splink__df_predict"
        return splink_dataframe

    def register_term_frequency_lookup(self, input_data, col_name, overwrite=False):
        input_col = InputColumn(col_name, settings_obj=self._settings_obj)
        table_name_templated = colname_to_tf_tablename(input_col)
        table_name_physical = f"{table_name_templated}_{self._cache_uid}"
        splink_dataframe = self.register_table(
            input_data, table_name_physical, overwrite=overwrite
        )
        self._intermediate_table_cache[table_name_templated] = splink_dataframe
        splink_dataframe.templated_name = table_name_templated
        return splink_dataframe

    def register_labels_table(self, input_data, overwrite=False):
        table_name_physical = "__splink__df_labels_" + ascii_uid(8)
        splink_dataframe = self.register_table(
            input_data, table_name_physical, overwrite=overwrite
        )
        splink_dataframe.templated_name = "__splink__df_labels"
        return splink_dataframe

    def _remove_splinkdataframe_from_cache(self, splink_dataframe: SplinkDataFrame):

        keys_to_delete = set()
        for key, df in self._intermediate_table_cache.items():
            if df.physical_name == splink_dataframe.physical_name:
                keys_to_delete.add(key)

        for k in keys_to_delete:
            del self._intermediate_table_cache[k]<|MERGE_RESOLUTION|>--- conflicted
+++ resolved
@@ -282,11 +282,8 @@
         self._validate_input_dfs()
         self._em_training_sessions = []
 
-<<<<<<< HEAD
         self._intermediate_table_cache: CacheDictWithLogging = CacheDictWithLogging()
 
-=======
->>>>>>> ee552dcc
         self._find_new_matches_mode = False
         self._train_u_using_random_sample_mode = False
         self._compare_two_records_mode = False
