--- conflicted
+++ resolved
@@ -2648,13 +2648,7 @@
         tf_comparisons = [
             c._output_column_name
             for c in self._settings_obj.comparisons
-<<<<<<< HEAD
-            if any(
-                [cl._has_tf_adjustments for cl in c.comparison_levels]
-            )
-=======
             if any([cl._has_tf_adjustments for cl in c.comparison_levels])
->>>>>>> 8fb7e696
         ]
         if output_column_name not in tf_comparisons:
             raise ValueError(
@@ -2664,16 +2658,12 @@
         vals_to_include = ensure_is_list(vals_to_include)
 
         return tf_adjustment_chart(
-<<<<<<< HEAD
-            self, output_column_name, n_most_freq, n_least_freq, vals_to_include, as_dict
-=======
             self,
             output_column_name,
             n_most_freq,
             n_least_freq,
             vals_to_include,
             as_dict,
->>>>>>> 8fb7e696
         )
 
     def m_u_parameters_chart(self):
