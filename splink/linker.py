from __future__ import annotations

import hashlib
import json
import logging
import os
import re
import time
import warnings
from copy import copy, deepcopy
from pathlib import Path
from statistics import median

import sqlglot

from splink.input_column import InputColumn, remove_quotes_from_identifiers
from splink.settings_validation.column_lookups import InvalidColumnsLogger
from splink.settings_validation.valid_types import (
    InvalidTypesAndValuesLogger,
    log_comparison_errors,
)

from .accuracy import (
    prediction_errors_from_label_column,
    prediction_errors_from_labels_table,
    truth_space_table_from_labels_column,
    truth_space_table_from_labels_table,
)
from .analyse_blocking import (
    count_comparisons_from_blocking_rule_pre_filter_conditions_sqls,
    cumulative_comparisons_generated_by_blocking_rules,
    number_of_comparisons_generated_by_blocking_rule_post_filters_sql,
)
from .blocking import (
    BlockingRule,
    block_using_rules_sql,
    blocking_rule_to_obj,
)
from .cache_dict_with_logging import CacheDictWithLogging
from .charts import (
    accuracy_chart,
    completeness_chart,
    confusion_matrix_chart,
    cumulative_blocking_rule_comparisons_generated,
    match_weights_histogram,
    missingness_chart,
    parameter_estimate_comparisons,
    precision_recall_chart,
    roc_chart,
    unlinkables_chart,
    waterfall_chart,
)
from .cluster_studio import render_splink_cluster_studio_html
from .comparison import Comparison
from .comparison_level import ComparisonLevel
from .comparison_vector_distribution import (
    comparison_vector_distribution_sql,
)
from .comparison_vector_values import compute_comparison_vector_values_sql
from .connected_components import (
    _cc_create_unique_id_cols,
    solve_connected_components,
)
from .em_training_session import EMTrainingSession
from .estimate_u import estimate_u_values
from .exceptions import SplinkDeprecated, SplinkException
from .find_matches_to_new_records import add_unique_id_and_source_dataset_cols_if_needed
from .labelling_tool import (
    generate_labelling_tool_comparisons,
    render_labelling_tool_html,
)
from .logging_messages import execute_sql_logging_message_info, log_sql
from .m_from_labels import estimate_m_from_pairwise_labels
from .m_training import estimate_m_values_from_label_column
from .match_key_analysis import (
    count_num_comparisons_from_blocking_rules_for_prediction_sql,
)
from .match_weights_histogram import histogram_data
from .misc import (
    ascii_uid,
    bayes_factor_to_prob,
    ensure_is_list,
    ensure_is_tuple,
    find_unique_source_dataset,
    parse_duration,
    prob_to_bayes_factor,
)
from .missingness import completeness_data, missingness_data
from .pipeline import SQLPipeline
from .predict import predict_from_comparison_vectors_sqls
from .profile_data import profile_columns
from .settings import Settings
from .splink_comparison_viewer import (
    comparison_viewer_table_sqls,
    render_splink_comparison_viewer_html,
)
from .splink_dataframe import SplinkDataFrame
from .term_frequencies import (
    _join_tf_to_input_df_sql,
    colname_to_tf_tablename,
    compute_all_term_frequencies_sqls,
    compute_term_frequencies_from_concat_with_tf,
    term_frequencies_for_single_column_sql,
    term_frequencies_from_concat_with_tf,
    tf_adjustment_chart,
)
from .unique_id_concat import (
    _composite_unique_id_from_edges_sql,
)
from .unlinkables import unlinkables_data
from .vertically_concatenate import vertically_concatenate_sql

logger = logging.getLogger(__name__)


class Linker:
    """The Linker object manages the data linkage process and holds the data linkage
    model.

    Most of Splink's functionality can  be accessed by calling methods (functions)
    on the linker, such as `linker.predict()`, `linker.profile_columns()` etc.

    The Linker class is intended for subclassing for specific backends, e.g.
    a `DuckDBLinker`.
    """

    def __init__(
        self,
        input_table_or_tables: str | list,
        settings_dict: dict | Path,
        accepted_df_dtypes,
        set_up_basic_logging: bool = True,
        input_table_aliases: str | list = None,
        validate_settings: bool = True,
    ):
        """Initialise the linker object, which manages the data linkage process and
        holds the data linkage model.

        Examples:
            === ":simple-duckdb: DuckDB"
                Dedupe
                ```py
                df = pd.read_csv("data_to_dedupe.csv")
                linker = DuckDBLinker(df, settings_dict)
                ```
                Link
                ```py
                df_1 = pd.read_parquet("table_1/")
                df_2 = pd.read_parquet("table_2/")
                linker = DuckDBLinker(
                    [df_1, df_2],
                    settings_dict,
                    input_table_aliases=["customers", "contact_center_callers"]
                    )
                ```
                Dedupe with a pre-trained model read from a json file
                ```py
                df = pd.read_csv("data_to_dedupe.csv")
                linker = DuckDBLinker(df, "model.json")
                ```
            === ":simple-apachespark: Spark"
                Dedupe
                ```py
                df = spark.read.csv("data_to_dedupe.csv")
                linker = SparkLinker(df, settings_dict)
                ```
                Link
                ```py
                df_1 = spark.read.parquet("table_1/")
                df_2 = spark.read.parquet("table_2/")
                linker = SparkLinker(
                    [df_1, df_2],
                    settings_dict,
                    input_table_aliases=["customers", "contact_center_callers"]
                    )
                ```
                Dedupe with a pre-trained model read from a json file
                ```py
                df = spark.read.csv("data_to_dedupe.csv")
                linker = SparkLinker(df, "model.json")
                ```

        Args:
            input_table_or_tables (Union[str, list]): Input data into the linkage model.
                Either a single string (the name of a table in a database) for
                deduplication jobs, or a list of strings  (the name of tables in a
                database) for link_only or link_and_dedupe.  For some linkers, such as
                the DuckDBLinker and the SparkLinker, it's also possible to pass in
                dataframes (Pandas and Spark respectively) rather than strings.
            settings_dict (dict | Path, optional): A Splink settings dictionary, or a
                path to a json defining a settingss dictionary or pre-trained model.
                If not provided when the object is created, can later be added using
                `linker.load_settings()` or `linker.load_model()` Defaults to None.
            set_up_basic_logging (bool, optional): If true, sets ups up basic logging
                so that Splink sends messages at INFO level to stdout. Defaults to True.
            input_table_aliases (Union[str, list], optional): Labels assigned to
                input tables in Splink outputs.  If the names of the tables in the
                input database are long or unspecific, this argument can be used
                to attach more easily readable/interpretable names. Defaults to None.
            validate_settings (bool, optional): When True, check your settings
                dictionary for any potential errors that may cause splink to fail.
        """
        self._db_schema = "splink"
        if set_up_basic_logging:
            logging.basicConfig(
                format="%(message)s",
            )
            splink_logger = logging.getLogger("splink")
            splink_logger.setLevel(logging.INFO)

        self._pipeline = SQLPipeline()

        self._names_of_tables_created_by_splink: set = set()
        self._intermediate_table_cache: dict = CacheDictWithLogging()

        if not isinstance(settings_dict, (dict, type(None))):
            # Run if you've entered a filepath
            # feed it a blank settings dictionary
            self._setup_settings_objs(None)
            self.load_settings(settings_dict)
        else:
            self._validate_settings_components(settings_dict)
            settings_dict = deepcopy(settings_dict)
            self._setup_settings_objs(settings_dict)

        homogenised_tables, homogenised_aliases = self._register_input_tables(
            input_table_or_tables,
            input_table_aliases,
            accepted_df_dtypes,
        )

        self._input_tables_dict = self._get_input_tables_dict(
            homogenised_tables, homogenised_aliases
        )

        self._validate_input_dfs()
        self._validate_settings(validate_settings)
        self._em_training_sessions = []

        self._intermediate_table_cache: CacheDictWithLogging = CacheDictWithLogging()

        self._find_new_matches_mode = False
        self._train_u_using_random_sample_mode = False
        self._compare_two_records_mode = False
        self._self_link_mode = False
        self._analyse_blocking_mode = False
        self._deterministic_link_mode = False

        self.debug_mode = False

    @property
    def _get_input_columns(
        self,
        as_list=True,
    ):
        """Retrieve the column names from the input dataset(s)"""
        df_obj: SplinkDataFrame = next(iter(self._input_tables_dict.values()))

        column_names = (
            [col.name() for col in df_obj.columns] if as_list else df_obj.columns
        )

        return column_names

    @property
    def _cache_uid(self):
        if self._settings_dict:
            return self._settings_obj._cache_uid
        else:
            return self._cache_uid_no_settings

    @_cache_uid.setter
    def _cache_uid(self, value):
        if self._settings_dict:
            self._settings_obj._cache_uid = value
        else:
            self._cache_uid_no_settings = value

    @property
    def _settings_obj(self) -> Settings:
        if self._settings_obj_ is None:
            raise ValueError(
                "You did not provide a settings dictionary when you "
                "created the linker.  To continue, you need to provide a settings "
                "dictionary using the `load_settings()` method on your linker "
                "object. i.e. linker.load_settings(settings_dict)"
            )
        return self._settings_obj_

    @property
    def _input_tablename_l(self):
        if self._find_new_matches_mode:
            return "__splink__df_concat_with_tf"

        if self._self_link_mode:
            return "__splink__df_concat_with_tf"

        if self._compare_two_records_mode:
            return "__splink__compare_two_records_left_with_tf"

        if self._train_u_using_random_sample_mode:
            if self._two_dataset_link_only:
                return "__splink__df_concat_with_tf_sample_left"
            else:
                return "__splink__df_concat_with_tf_sample"

        if self._analyse_blocking_mode:
            return "__splink__df_concat"

        if self._two_dataset_link_only:
            return "__splink__df_concat_with_tf_left"

        return "__splink__df_concat_with_tf"

    @property
    def _input_tablename_r(self):
        if self._find_new_matches_mode:
            return "__splink__df_new_records_with_tf"

        if self._self_link_mode:
            return "__splink__df_concat_with_tf"

        if self._compare_two_records_mode:
            return "__splink__compare_two_records_right_with_tf"

        if self._train_u_using_random_sample_mode:
            if self._two_dataset_link_only:
                return "__splink__df_concat_with_tf_sample_right"
            else:
                return "__splink__df_concat_with_tf_sample"

        if self._analyse_blocking_mode:
            return "__splink__df_concat"

        if self._two_dataset_link_only:
            return "__splink__df_concat_with_tf_right"
        return "__splink__df_concat_with_tf"

    @property
    def _source_dataset_column_name(self):
        if self._settings_obj_ is None:
            return None

        # Used throughout the scripts to feed our SQL
        if self._settings_obj._source_dataset_column_name_is_required:
            df_obj = next(iter(self._input_tables_dict.values()))
            columns = df_obj.columns_escaped

            input_column, src_ds_col = self._settings_obj_._source_dataset_col
            return "__splink_source_dataset" if src_ds_col in columns else input_column
        else:
            return None

    @property
    def _two_dataset_link_only(self):
        # Two dataset link only join is a special case where an inner join of the
        # two datasets is much more efficient than self-joining the vertically
        # concatenation of all input datasets
        if self._find_new_matches_mode:
            return True

        if self._compare_two_records_mode:
            return True

        if self._analyse_blocking_mode:
            return False

        if (
            len(self._input_tables_dict) == 2
            and self._settings_obj._link_type == "link_only"
        ):
            return True
        else:
            return False

    @property
    def _sql_dialect(self):
        if self._sql_dialect_ is None:
            raise NotImplementedError(
                f"No SQL dialect set on object of type {type(self)}. "
                "Did you make sure to create a dialect-specific Linker?"
            )
        return self._sql_dialect_

    @property
    def _infinity_expression(self):
        raise NotImplementedError(
            f"infinity sql expression not available for {type(self)}"
        )

    def _random_sample_sql(
        self, proportion, sample_size, seed=None, table=None, unique_id=None
    ):
        raise NotImplementedError("Random sample sql not implemented for this linker")

    @property
    def _verify_link_only_job(self):
        cache = self._intermediate_table_cache
        if "__splink__df_concat_with_tf" not in cache:
            return

        if self._settings_obj._link_type == "link_only":
            # if input datasets > 1 then skip
            if len(self._input_tables_dict) > 1:
                return

            # else, check if source dataset column is populated...
            src_ds = self._source_dataset_column_name
            if src_ds == "__splink_source_dataset":
                _, src_ds = self._settings_obj_._source_dataset_col

            sql = find_unique_source_dataset(src_ds)
            self._enqueue_sql(sql, "source_ds_distinct")
            src_ds_distinct = self._execute_sql_pipeline(
                [cache["__splink__df_concat_with_tf"]]
            )
            if len(src_ds_distinct.as_record_dict()) == 1:
                raise SplinkException(
                    "if `link_type` is `link_only`, it should have at least two "
                    "input dataframes, or one dataframe with a `source_dataset` "
                    "column outlining which dataset each record belongs to."
                )

    def _register_input_tables(self, input_tables, input_aliases, accepted_df_dtypes):
        # 'homogenised' means all entries are strings representing tables
        homogenised_tables = []
        homogenised_aliases = []
        accepted_df_dtypes = ensure_is_tuple(accepted_df_dtypes)

        existing_tables = []
        for alias in input_aliases:
            # Check if alias is a string (indicating a table name) and that it is not
            # a file path.
            if not isinstance(alias, str) or re.match(pattern=r".*", string=alias):
                continue
            exists = self._table_exists_in_database(alias)
            if exists:
                existing_tables.append(f"'{alias}'")
        if existing_tables:
            input_tables = ", ".join(existing_tables)
            raise ValueError(
                f"Table(s): {input_tables} already exists in database. "
                "Please remove or rename it/them before retrying"
            )

        for i, (table, alias) in enumerate(zip(input_tables, input_aliases)):
            if isinstance(alias, accepted_df_dtypes):
                alias = f"__splink__input_table_{i}"

            if isinstance(table, accepted_df_dtypes):
                self._table_registration(table, alias)
                table = alias

            homogenised_tables.append(table)
            homogenised_aliases.append(alias)

        return homogenised_tables, homogenised_aliases

    def _setup_settings_objs(self, settings_dict):
        # Setup the linker class's required settings
        self._settings_dict = settings_dict

        # if settings_dict is passed, set sql_dialect on it if missing, and make sure
        # incompatible dialect not passed
        if settings_dict is not None and settings_dict.get("sql_dialect", None) is None:
            settings_dict["sql_dialect"] = self._sql_dialect

        if settings_dict is None:
            self._cache_uid_no_settings = ascii_uid(8)
        else:
            uid = settings_dict.get("linker_uid", ascii_uid(8))
            settings_dict["linker_uid"] = uid

        if settings_dict is None:
            self._settings_obj_ = None
        else:
            self._settings_obj_ = Settings(settings_dict)

    def _check_for_valid_settings(self):
        if (
            # no settings to check
            self._settings_obj_ is None
            or
            # raw tables don't yet exist in db
            not hasattr(self, "_input_tables_dict")
        ):
            return False
        else:
            return True

    def _validate_settings_components(self, settings_dict):

        # Vaidate our settings after plugging them through
        # `Settings(<settings>)`
        if settings_dict is None:
            return

        log_comparison_errors(
            # null if not in dict - check using value is ignored
            settings_dict.get("comparisons", None),
            self._sql_dialect,
        )

    def _validate_settings(self, validate_settings):
        # Vaidate our settings after plugging them through
        # `Settings(<settings>)`
        if not self._check_for_valid_settings():
            return

        # Run miscellaneous checks on our settings dictionary.
        settings_invalid_types_values = InvalidTypesAndValuesLogger(self)
        settings_invalid_types_values._validate_dialect()

        # Constructs output logs for our various settings inputs
        if validate_settings:
            InvalidColumnsLogger(self).construct_output_logs()

    def _initialise_df_concat(self, materialise=False):
        cache = self._intermediate_table_cache
        concat_df = None
        if "__splink__df_concat" in cache:
            concat_df = cache.get_with_logging("__splink__df_concat")
        elif "__splink__df_concat_with_tf" in cache:
            concat_df = cache.get_with_logging("__splink__df_concat_with_tf")
            concat_df.templated_name = "__splink__df_concat"
        else:
            if materialise:
                # Clear the pipeline if we are materialising
                # There's no reason not to do this, since when
                # we execute the pipeline, it'll get cleared anyway
                self._pipeline.reset()
            sql = vertically_concatenate_sql(self)
            self._enqueue_sql(sql, "__splink__df_concat")
            if materialise:
                concat_df = self._execute_sql_pipeline()
                cache["__splink__df_concat"] = concat_df

        return concat_df

    def _initialise_df_concat_with_tf(self, materialise=True):
        cache = self._intermediate_table_cache
        nodes_with_tf = None
        if "__splink__df_concat_with_tf" in cache:
            nodes_with_tf = cache.get_with_logging("__splink__df_concat_with_tf")

        else:
            if materialise:
                # Clear the pipeline if we are materialising
                # There's no reason not to do this, since when
                # we execute the pipeline, it'll get cleared anyway
                self._pipeline.reset()

            sql = vertically_concatenate_sql(self)
            self._enqueue_sql(sql, "__splink__df_concat")

            sqls = compute_all_term_frequencies_sqls(self)
            for sql in sqls:
                self._enqueue_sql(sql["sql"], sql["output_table_name"])

            if materialise:
                nodes_with_tf = self._execute_sql_pipeline()
                cache["__splink__df_concat_with_tf"] = nodes_with_tf

        # verify the link job
        if self._settings_obj_ is not None:
            self._verify_link_only_job

        return nodes_with_tf

    def _table_to_splink_dataframe(
        self, templated_name, physical_name
    ) -> SplinkDataFrame:
        """Create a SplinkDataframe from a table in the underlying database called
        `physical_name`.

        Associate a `templated_name` with this table, which signifies the purpose
        or 'meaning' of this table to splink. (e.g. `__splink__df_blocked`)

        Args:
            templated_name (str): The purpose of the table to Splink
            physical_name (str): The name of the table in the underlying databse
        """
        raise NotImplementedError(
            "_table_to_splink_dataframe not implemented on this linker"
        )

    def _enqueue_sql(self, sql, output_table_name):
        """Add sql to the current pipeline, but do not execute the pipeline."""
        self._pipeline.enqueue_sql(sql, output_table_name)

    def _execute_sql_pipeline(
        self,
        input_dataframes: list[SplinkDataFrame] = [],
        use_cache=True,
    ) -> SplinkDataFrame:
        """Execute the SQL queued in the current pipeline as a single statement
        e.g. `with a as (), b as , c as (), select ... from c`, then execute the
        pipeline, returning the resultant table as a SplinkDataFrame

        Args:
            input_dataframes (List[SplinkDataFrame], optional): A 'starting point' of
                SplinkDataFrames if needed. Defaults to [].
            use_cache (bool, optional): If true, look at whether the SQL pipeline has
                been executed before, and if so, use the existing result. Defaults to
                True.

        Returns:
            SplinkDataFrame: An abstraction representing the table created by the sql
                pipeline
        """

        if not self.debug_mode:
            sql_gen = self._pipeline._generate_pipeline(input_dataframes)

            output_tablename_templated = self._pipeline.queue[-1].output_table_name

            try:
                dataframe = self._sql_to_splink_dataframe_checking_cache(
                    sql_gen,
                    output_tablename_templated,
                    use_cache,
                )
            except Exception as e:
                raise e
            finally:
                self._pipeline.reset()

            return dataframe
        else:
            # In debug mode, we do not pipeline the sql and print the
            # results of each part of the pipeline
            for task in self._pipeline._generate_pipeline_parts(input_dataframes):
                start_time = time.time()
                output_tablename = task.output_table_name
                sql = task.sql
                print("------")  # noqa: T201
                print(  # noqa: T201
                    f"--------Creating table: {output_tablename}--------"
                )

                dataframe = self._sql_to_splink_dataframe_checking_cache(
                    sql,
                    output_tablename,
                    use_cache=False,
                )
                run_time = parse_duration(time.time() - start_time)
                print(f"Step ran in: {run_time}")  # noqa: T201
            self._pipeline.reset()
            return dataframe

    def _execute_sql_against_backend(
        self, sql: str, templated_name: str, physical_name: str
    ) -> SplinkDataFrame:
        """Execute a single sql SELECT statement, returning a SplinkDataFrame.

        Subclasses should implement this, using _log_and_run_sql_execution() within
        their implementation, maybe doing some SQL translation or other prep/cleanup
        work before/after.
        """
        raise NotImplementedError(
            f"_execute_sql_against_backend not implemented for {type(self)}"
        )

    def _run_sql_execution(
        self, final_sql: str, templated_name: str, physical_name: str
    ) -> SplinkDataFrame:
        """**Actually** execute the sql against the backend database.

        This is intended to be implemented by a subclass, but not actually called
        directly. Instead, call _log_and_run_sql_execution, and that will call
        this method.

        This could return something, or not. It's up to the Linker subclass to decide.
        """
        raise NotImplementedError(
            f"_run_sql_execution not implemented for {type(self)}"
        )

    def _log_and_run_sql_execution(
        self, final_sql: str, templated_name: str, physical_name: str
    ) -> SplinkDataFrame:
        """Log the sql, then call _run_sql_execution(), wrapping any errors"""
        logger.debug(execute_sql_logging_message_info(templated_name, physical_name))
        logger.log(5, log_sql(final_sql))
        try:
            return self._run_sql_execution(final_sql, templated_name, physical_name)
        except Exception as e:
            # Parse our SQL through sqlglot to pretty print
            try:
                final_sql = sqlglot.parse_one(
                    final_sql,
                    read=self._sql_dialect,
                ).sql(pretty=True)
                # if sqlglot produces any errors, just report the raw SQL
            except Exception:
                pass

            raise SplinkException(
                f"Error executing the following sql for table "
                f"`{templated_name}`({physical_name}):\n{final_sql}"
                f"\n\nError was: {e}"
            ) from e

    def register_table(self, input, table_name, overwrite=False):
        """
        Register a table to your backend database, to be used in one of the
        splink methods, or simply to allow querying.

        Tables can be of type: dictionary, record level dictionary,
        pandas dataframe, pyarrow table and in the spark case, a spark df.

        Examples:
            ```py
            test_dict = {"a": [666,777,888],"b": [4,5,6]}
            linker.register_table(test_dict, "test_dict")
            linker.query_sql("select * from test_dict")
            ```

        Args:
            input: The data you wish to register. This can be either a dictionary,
                pandas dataframe, pyarrow table or a spark dataframe.
            table_name (str): The name you wish to assign to the table.
            overwrite (bool): Overwrite the table in the underlying database if it
                exists

        Returns:
            SplinkDataFrame: An abstraction representing the table created by the sql
                pipeline
        """

        raise NotImplementedError(f"register_table not implemented for {type(self)}")

    def _table_registration(self, input, table_name):
        """
        Register a table to your backend database, to be used in one of the
        splink methods, or simply to allow querying.

        Tables can be of type: dictionary, record level dictionary,
        pandas dataframe, pyarrow table and in the spark case, a spark df.

        This function is contains no overwrite functionality, so it can be used
        where we don't want to allow for overwriting.

        Args:
            input: The data you wish to register. This can be either a dictionary,
                pandas dataframe, pyarrow table or a spark dataframe.
            table_name (str): The name you wish to assign to the table.

        Returns:
            None
        """

        raise NotImplementedError(
            f"_table_registration not implemented for {type(self)}"
        )

    def query_sql(self, sql, output_type="pandas"):
        """
        Run a SQL query against your backend database and return
        the resulting output.

        Examples:
            === ":simple-duckdb: DuckDB"
                ```py
                linker = DuckDBLinker(df, settings)
                df_predict = linker.predict()
                linker.query_sql(f"select * from {df_predict.physical_name} limit 10")
                ```
            === ":simple-apachespark: Spark"
                ```py
                linker = SparkLinker(df, settings)
                df_predict = linker.predict()
                linker.query_sql(f"select * from {df_predict.physical_name} limit 10")
                ```
            === ":simple-amazonaws: Athena"
                ```py
                linker = AthenaLinker(df, settings)
                df_predict = linker.predict()
                linker.query_sql(f"select * from {df_predict.physical_name} limit 10")
                ```
            === ":simple-sqlite: SQLite"
                ```py
                linker = SQLiteLinker(df, settings)
                df_predict = linker.predict()
                linker.query_sql(f"select * from {df_predict.physical_name} limit 10")
            ```

        Args:
            sql (str): The SQL to be queried.
            output_type (str): One of splink_df/splinkdf or pandas.
                This determines the type of table that your results are output in.
        """

        output_tablename_templated = "__splink__df_sql_query"

        splink_dataframe = self._sql_to_splink_dataframe_checking_cache(
            sql,
            output_tablename_templated,
            use_cache=False,
        )

        if output_type in ("splink_df", "splinkdf"):
            return splink_dataframe
        elif output_type == "pandas":
            out = splink_dataframe.as_pandas_dataframe()
            # If pandas, drop the table to cleanup the db
            splink_dataframe.drop_table_from_database_and_remove_from_cache()
            return out
        else:
            raise ValueError(
                f"output_type '{output_type}' is not supported.",
                "Must be one of 'splink_df'/'splinkdf' or 'pandas'",
            )

    def _sql_to_splink_dataframe_checking_cache(
        self,
        sql,
        output_tablename_templated,
        use_cache=True,
    ) -> SplinkDataFrame:
        """Execute sql, or if identical sql has been run before, return cached results.

        This function
            - is used by _execute_sql_pipeline to to execute SQL
            - or can be used directly if you have a single SQL statement that's
              not in a pipeline

        Return a SplinkDataFrame representing the results of the SQL
        """

        to_hash = (sql + self._cache_uid).encode("utf-8")
        hash = hashlib.sha256(to_hash).hexdigest()[:9]
        # Ensure hash is valid sql table name
        table_name_hash = f"{output_tablename_templated}_{hash}"

        if use_cache:
            # Certain tables are put in the cache using their templated_name
            # An example is __splink__df_concat_with_tf
            # These tables are put in the cache when they are first calculated
            # e.g. with _initialise_df_concat_with_tf()
            # But they can also be put in the cache manually using
            # e.g. register_table_input_nodes_concat_with_tf()

            # Look for these 'named' tables in the cache prior
            # to looking for the hashed version

            if output_tablename_templated in self._intermediate_table_cache:
                return self._intermediate_table_cache.get_with_logging(
                    output_tablename_templated
                )

            if table_name_hash in self._intermediate_table_cache:
                return self._intermediate_table_cache.get_with_logging(table_name_hash)

            # If not in cache, fall back on checking the database
            if self._table_exists_in_database(table_name_hash):
                logger.debug(
                    f"Found cache for {output_tablename_templated} "
                    f"in database using table name with physical name {table_name_hash}"
                )
                return self._table_to_splink_dataframe(
                    output_tablename_templated, table_name_hash
                )

        if self.debug_mode:
            print(sql)  # noqa: T201
            splink_dataframe = self._execute_sql_against_backend(
                sql,
                output_tablename_templated,
                output_tablename_templated,
            )

            self._intermediate_table_cache.executed_queries.append(splink_dataframe)

            df_pd = splink_dataframe.as_pandas_dataframe()
            try:
                from IPython.display import display

                display(df_pd)
            except ModuleNotFoundError:
                print(df_pd)  # noqa: T201

        else:
            splink_dataframe = self._execute_sql_against_backend(
                sql, output_tablename_templated, table_name_hash
            )
            self._intermediate_table_cache.executed_queries.append(splink_dataframe)

        splink_dataframe.created_by_splink = True
        splink_dataframe.sql_used_to_create = sql

        physical_name = splink_dataframe.physical_name

        self._intermediate_table_cache[physical_name] = splink_dataframe

        return splink_dataframe

    def __deepcopy__(self, memo):
        """When we do EM training, we need a copy of the linker which is independent
        of the main linker e.g. setting parameters on the copy will not affect the
        main linker.  This method implements ensures linker can be deepcopied.
        """
        new_linker = copy(self)
        new_linker._em_training_sessions = []
        new_settings = deepcopy(self._settings_obj_)
        new_linker._settings_obj_ = new_settings
        return new_linker

    def _ensure_aliases_populated_and_is_list(
        self, input_table_or_tables, input_table_aliases
    ):
        if input_table_aliases is None:
            input_table_aliases = input_table_or_tables

        input_table_aliases = ensure_is_list(input_table_aliases)

        return input_table_aliases

    def _get_input_tables_dict(self, input_table_or_tables, input_table_aliases):
        input_table_or_tables = ensure_is_list(input_table_or_tables)

        input_table_aliases = self._ensure_aliases_populated_and_is_list(
            input_table_or_tables, input_table_aliases
        )

        d = {}
        for table_name, table_alias in zip(input_table_or_tables, input_table_aliases):
            d[table_alias] = self._table_to_splink_dataframe(table_alias, table_name)
        return d

    def _get_input_tf_dict(self, df_dict):
        d = {}
        for df_name, df_value in df_dict.items():
            renamed = colname_to_tf_tablename(df_name)
            d[renamed] = self._table_to_splink_dataframe(renamed, df_value)
        return d

    def _predict_warning(self):
        if not self._settings_obj._is_fully_trained:
            msg = (
                "\n -- WARNING --\n"
                "You have called predict(), but there are some parameter "
                "estimates which have neither been estimated or specified in your "
                "settings dictionary.  To produce predictions the following"
                " untrained trained parameters will use default values."
            )
            messages = self._settings_obj._not_trained_messages()

            warn_message = "\n".join([msg] + messages)

            logger.warning(warn_message)

    def _table_exists_in_database(self, table_name):
        raise NotImplementedError(
            f"table_exists_in_database not implemented for {type(self)}"
        )

    def _validate_input_dfs(self):
        if not hasattr(self, "_input_tables_dict"):
            # This is only triggered where a user loads a settings dict from a
            # given file path.
            return

        for df in self._input_tables_dict.values():
            df.validate()

        if self._settings_obj_ is not None:
            if self._settings_obj._link_type == "dedupe_only":
                if len(self._input_tables_dict) > 1:
                    raise ValueError(
                        'If link_type = "dedupe only" then input tables must contain '
                        "only a single input table",
                    )

    def _populate_probability_two_random_records_match_from_trained_values(self):
        recip_prop_matches_estimates = []

        logger.log(
            15,
            (
                "---- Using training sessions to compute "
                "probability two random records match ----"
            ),
        )
        for em_training_session in self._em_training_sessions:
            training_lambda = (
                em_training_session._settings_obj._probability_two_random_records_match
            )
            training_lambda_bf = prob_to_bayes_factor(training_lambda)
            reverse_levels = (
                em_training_session._comparison_levels_to_reverse_blocking_rule
            )

            logger.log(
                15,
                "\n"
                f"Probability two random records match from trained model blocking on "
                f"{em_training_session._blocking_rule_for_training.blocking_rule}: "
                f"{training_lambda:,.3f}",
            )

            for reverse_level in reverse_levels:
                # Get comparison level on current settings obj
                cc = self._settings_obj._get_comparison_by_output_column_name(
                    reverse_level.comparison._output_column_name
                )

                cl = cc._get_comparison_level_by_comparison_vector_value(
                    reverse_level._comparison_vector_value
                )

                if cl._has_estimated_values:
                    bf = cl._trained_m_median / cl._trained_u_median
                else:
                    bf = cl._bayes_factor

                logger.log(
                    15,
                    f"Reversing comparison level {cc._output_column_name}"
                    f" using bayes factor {bf:,.3f}",
                )

                training_lambda_bf = training_lambda_bf / bf

                as_prob = bayes_factor_to_prob(training_lambda_bf)

                logger.log(
                    15,
                    (
                        "This estimate of probability two random records match now: "
                        f" {as_prob:,.3f} "
                        f"with reciprocal {(1/as_prob):,.3f}"
                    ),
                )
            logger.log(15, "\n---------")
            p = bayes_factor_to_prob(training_lambda_bf)
            recip_prop_matches_estimates.append(1 / p)

        prop_matches_estimate = 1 / median(recip_prop_matches_estimates)

        self._settings_obj._probability_two_random_records_match = prop_matches_estimate
        logger.log(
            15,
            "\nMedian of prop of matches estimates: "
            f"{self._settings_obj._probability_two_random_records_match:,.3f} "
            "reciprocal "
            f"{1/self._settings_obj._probability_two_random_records_match:,.3f}",
        )

    def _populate_m_u_from_trained_values(self):
        ccs = self._settings_obj.comparisons

        for cc in ccs:
            for cl in cc._comparison_levels_excluding_null:
                if cl._has_estimated_u_values:
                    cl.u_probability = cl._trained_u_median
                if cl._has_estimated_m_values:
                    cl.m_probability = cl._trained_m_median

    def delete_tables_created_by_splink_from_db(self):
        for splink_df in list(self._intermediate_table_cache.values()):
            if splink_df.created_by_splink:
                splink_df.drop_table_from_database_and_remove_from_cache()

    def _raise_error_if_necessary_waterfall_columns_not_computed(self):
        ricc = self._settings_obj._retain_intermediate_calculation_columns
        rmc = self._settings_obj._retain_matching_columns
        if not (ricc and rmc):
            raise ValueError(
                "retain_intermediate_calculation_columns and "
                "retain_matching_columns must both be set to True in your settings"
                " dictionary to use this function, because otherwise the necessary "
                "columns will not be available in the input records."
                f" Their current values are {ricc} and {rmc}, respectively. "
                "Please re-run your linkage with them both set to True."
            )

    def _raise_error_if_necessary_accuracy_columns_not_computed(self):
        rmc = self._settings_obj._retain_matching_columns
        if not (rmc):
            raise ValueError(
                "retain_matching_columns must be set to True in your settings"
                " dictionary to use this function, because otherwise the necessary "
                "columns will not be available in the input records."
                f" Its current value is {rmc}. "
                "Please re-run your linkage with it set to True."
            )

    def load_settings(
        self,
        settings_dict: dict | str | Path,
        validate_settings: str = True,
    ):
        """Initialise settings for the linker.  To be used if settings were
        not passed to the linker on creation. This can either be in the form
        of a settings dictionary or a filepath to a json file containing a
        valid settings dictionary.

        Examples:
            ```py
            linker = DuckDBLinker(df)
            linker.profile_columns(["first_name", "surname"])
            linker.load_settings(settings_dict, validate_settings=True)
            ```

        Args:
            settings_dict (dict | str | Path): A Splink settings dictionary or
                the path to your settings json file.
            validate_settings (bool, optional): When True, check your settings
                dictionary for any potential errors that may cause splink to fail.
        """

        if not isinstance(settings_dict, dict):
            p = Path(settings_dict)
            settings_dict = json.loads(p.read_text())

        # Store the cache ID so it can be reloaded after cache invalidation
        cache_id = self._cache_uid
        # So we don't run into any issues with generated tables having
        # invalid columns as settings have been tweaked, invalidate
        # the cache and allow these tables to be recomputed.

        # This is less efficient, but triggers infrequently and ensures we don't
        # run into issues where the defaults used conflict with the actual values
        # supplied in settings.

        # This is particularly relevant with `source_dataset`, which appears within
        # concat_with_tf.
        self.invalidate_cache()

        # If a uid already exists in your settings object, prioritise this
        settings_dict["linker_uid"] = settings_dict.get("linker_uid", cache_id)
        settings_dict["sql_dialect"] = settings_dict.get(
            "sql_dialect", self._sql_dialect
        )
        self._settings_dict = settings_dict
        self._settings_obj_ = Settings(settings_dict)
        self._validate_input_dfs()
        self._validate_settings(validate_settings)

    def load_model(self, model_path: Path):
        """
        Load a pre-defined model from a json file into the linker.
        This is intended to be used with the output of
        `save_model_to_json()`.

        Examples:
            ```py
            linker.load_model("my_settings.json")
            ```

        Args:
            model_path (Path): A path to your model settings json file.
        """

        return self.load_settings(model_path)

    def initialise_settings(self, settings_dict: dict):
        """*This method is now deprecated. Please use `load_settings`
        when loading existing settings or `load_model` when loading
         a pre-trained model.*

        Initialise settings for the linker.  To be used if settings were
        not passed to the linker on creation.
        Examples:
            === ":simple-duckdb: DuckDB"
                ```py
                linker = DuckDBLinker(df)
                linker.profile_columns(["first_name", "surname"])
                linker.initialise_settings(settings_dict)
                ```
            === ":simple-apachespark: Spark"
                ```py
                linker = SparkLinker(df)
                linker.profile_columns(["first_name", "surname"])
                linker.initialise_settings(settings_dict)
                ```
            === ":simple-amazonaws: Athena"
                ```py
                linker = AthenaLinker(df)
                linker.profile_columns(["first_name", "surname"])
                linker.initialise_settings(settings_dict)
                ```
            === ":simple-sqlite: SQLite"
                ```py
                linker = SQLiteLinker(df)
                linker.profile_columns(["first_name", "surname"])
                linker.initialise_settings(settings_dict)
                ```
        Args:
            settings_dict (dict): A Splink settings dictionary
        """
        # If a uid already exists in your settings object, prioritise this
        settings_dict["linker_uid"] = settings_dict.get("linker_uid", self._cache_uid)
        settings_dict["sql_dialect"] = settings_dict.get(
            "sql_dialect", self._sql_dialect
        )
        self._settings_dict = settings_dict
        self._settings_obj_ = Settings(settings_dict)
        self._validate_input_dfs()
        self._validate_dialect()

        warnings.warn(
            "`initialise_settings` is deprecated. We advise you use "
            "`linker.load_settings()` when loading in your settings or a previously "
            "trained model.",
            SplinkDeprecated,
            stacklevel=2,
        )

    def load_settings_from_json(self, in_path: str | Path):
        """*This method is now deprecated. Please use `load_settings`
        when loading existing settings or `load_model` when loading
         a pre-trained model.*

        Load settings from a `.json` file.
        This `.json` file would usually be the output of
        `linker.save_model_to_json()`
        Examples:
            ```py
            linker.load_settings_from_json("my_settings.json")
            ```
        Args:
            in_path (str): Path to settings json file
        """
        self.load_settings(in_path)

        warnings.warn(
            "`load_settings_from_json` is deprecated. We advise you use "
            "`linker.load_settings()` when loading in your settings or a previously "
            "trained model.",
            SplinkDeprecated,
            stacklevel=2,
        )

    def compute_tf_table(self, column_name: str) -> SplinkDataFrame:
        """Compute a term frequency table for a given column and persist to the database

        This method is useful if you want to pre-compute term frequency tables e.g.
        so that real time linkage executes faster, or so that you can estimate
        various models without having to recompute term frequency tables each time

        Examples:
            === ":simple-duckdb: DuckDB"
                Real time linkage
                ```py
                linker = DuckDBLinker(df)
                linker.load_settings("saved_settings.json")
                linker.compute_tf_table("surname")
                linker.compare_two_records(record_left, record_right)
                ```
                Pre-computed term frequency tables
                ```py
                linker = DuckDBLinker(df)
                df_first_name_tf = linker.compute_tf_table("first_name")
                df_first_name_tf.write.parquet("folder/first_name_tf")
                >>>
                # On subsequent data linking job, read this table rather than recompute
                df_first_name_tf = pd.read_parquet("folder/first_name_tf")
                df_first_name_tf.createOrReplaceTempView("__splink__df_tf_first_name")
                ```
            === ":simple-apachespark: Spark"
                Real time linkage
                ```py
                linker = SparkLinker(df)
                linker.load_settings("saved_settings.json")
                linker.compute_tf_table("surname")
                linker.compare_two_records(record_left, record_right)
                ```
                Pre-computed term frequency tables
                ```py
                linker = SparkLinker(df)
                df_first_name_tf = linker.compute_tf_table("first_name")
                df_first_name_tf.write.parquet("folder/first_name_tf")
                >>>
                # On subsequent data linking job, read this table rather than recompute
                df_first_name_tf = spark.read.parquet("folder/first_name_tf")
                df_first_name_tf.createOrReplaceTempView("__splink__df_tf_first_name")
                ```

        Args:
            column_name (str): The column name in the input table

        Returns:
            SplinkDataFrame: The resultant table as a splink data frame
        """

        input_col = InputColumn(column_name, settings_obj=self._settings_obj)
        tf_tablename = colname_to_tf_tablename(input_col)
        cache = self._intermediate_table_cache
        concat_tf_tables = [
            remove_quotes_from_identifiers(tf_col.input_name_as_tree).sql()
            for tf_col in self._settings_obj._term_frequency_columns
        ]

        if tf_tablename in cache:
            tf_df = cache.get_with_logging(tf_tablename)
        elif "__splink__df_concat_with_tf" in cache and column_name in concat_tf_tables:
            self._pipeline.reset()
            # If our df_concat_with_tf table already exists, use backwards inference to
            # find a given tf table
            colname = InputColumn(column_name)
            sql = term_frequencies_from_concat_with_tf(colname)
            self._enqueue_sql(sql, colname_to_tf_tablename(colname))
            tf_df = self._execute_sql_pipeline([cache["__splink__df_concat_with_tf"]])
            self._intermediate_table_cache[tf_tablename] = tf_df
        else:
            # Clear the pipeline if we are materialising
            self._pipeline.reset()
            df_concat = self._initialise_df_concat()
            input_dfs = []
            if df_concat:
                input_dfs.append(df_concat)
            sql = term_frequencies_for_single_column_sql(input_col)
            self._enqueue_sql(sql, tf_tablename)
            tf_df = self._execute_sql_pipeline(input_dfs)
            self._intermediate_table_cache[tf_tablename] = tf_df

        return tf_df

    def deterministic_link(self) -> SplinkDataFrame:
        """Uses the blocking rules specified by
        `blocking_rules_to_generate_predictions` in the settings dictionary to
        generate pairwise record comparisons.

        For deterministic linkage, this should be a list of blocking rules which
        are strict enough to generate only true links.

        Deterministic linkage, however, is likely to result in missed links
        (false negatives).

        Examples:
            === ":simple-duckdb: DuckDB"
                ```py
                from splink.duckdb.linker import DuckDBLinker

                settings = {
                    "link_type": "dedupe_only",
                    "blocking_rules_to_generate_predictions": [
                        "l.first_name = r.first_name",
                        "l.surname = r.surname",
                    ],
                    "comparisons": []
                }
                >>>
                linker = DuckDBLinker(df, settings)
                df = linker.deterministic_link()
                ```
            === ":simple-apachespark: Spark"
                ```py
                from splink.spark.linker import SparkLinker

                settings = {
                    "link_type": "dedupe_only",
                    "blocking_rules_to_generate_predictions": [
                        "l.first_name = r.first_name",
                        "l.surname = r.surname",
                    ],
                    "comparisons": []
                }
                >>>
                linker = SparkLinker(df, settings)
                df = linker.deterministic_link()
                ```
            === ":simple-amazonaws: Athena"
                ```py
                from splink.athena.linker import AthenaLinker

                settings = {
                    "link_type": "dedupe_only",
                    "blocking_rules_to_generate_predictions": [
                        "l.first_name = r.first_name",
                        "l.surname = r.surname",
                    ],
                    "comparisons": []
                }
                >>>
                linker = AthenaLinker(df, settings)
                df = linker.deterministic_link()
                ```
            === ":simple-sqlite: SQLite"
                ```py
                from splink.sqlite.linker import SQLiteLinker

                settings = {
                    "link_type": "dedupe_only",
                    "blocking_rules_to_generate_predictions": [
                        "l.first_name = r.first_name",
                        "l.surname = r.surname",
                    ],
                    "comparisons": []
                }
                >>>
                linker = SQLiteLinker(df, settings)
                df = linker.deterministic_link()
                ```

        Returns:
            SplinkDataFrame: A SplinkDataFrame of the pairwise comparisons.  This
                represents a table materialised in the database. Methods on the
                SplinkDataFrame allow you to access the underlying data.
        """

        # Allows clustering during a deterministic linkage.
        # This is used in `cluster_pairwise_predictions_at_threshold`
        # to set the cluster threshold to 1
        self._deterministic_link_mode = True

        concat_with_tf = self._initialise_df_concat_with_tf()
        sql = block_using_rules_sql(self)
        self._enqueue_sql(sql, "__splink__df_blocked")
        return self._execute_sql_pipeline([concat_with_tf])

    def estimate_u_using_random_sampling(
        self, max_pairs: int = None, seed: int = None, *, target_rows=None
    ):
        """Estimate the u parameters of the linkage model using random sampling.

        The u parameters represent the proportion of record comparisons that fall
        into each comparison level amongst truly non-matching records.

        This procedure takes a sample of the data and generates the cartesian
        product of pairwise record comparisons amongst the sampled records.
        The validity of the u values rests on the assumption that the resultant
        pairwise comparisons are non-matches (or at least, they are very unlikely to be
        matches). For large datasets, this is typically true.

        The results of estimate_u_using_random_sampling, and therefore an entire splink
        model, can be made reproducible by setting the seed parameter. Setting the seed
        will have performance implications as additional processing is required.

        Args:
            max_pairs (int): The maximum number of pairwise record comparisons to
            sample. Larger will give more accurate estimates
            but lead to longer runtimes.  In our experience at least 1e9 (one billion)
            gives best results but can take a long time to compute. 1e7 (ten million)
            is often adequate whilst testing different model specifications, before
            the final model is estimated.
            seed (int): Seed for random sampling. Assign to get reproducible u
            probabilities. Note, seed for random sampling is only supported for
            DuckDB and Spark, for Athena and SQLite set to None.

        Examples:
            ```py
            linker.estimate_u_using_random_sampling(1e8)
            ```

        Returns:
            None: Updates the estimated u parameters within the linker object
            and returns nothing.
        """
        # TODO: Remove this compatibility code in a future release once we drop
        # support for "target_rows". Deprecation warning added in 3.7.0
        if max_pairs is not None and target_rows is not None:
            # user supplied both
            raise TypeError("Just use max_pairs")
        elif max_pairs is not None:
            # user is doing it correctly
            pass
        elif target_rows is not None:
            # user is using deprecated argument
            warnings.warn(
                "target_rows is deprecated; use max_pairs",
                SplinkDeprecated,
                stacklevel=2,
            )
            max_pairs = target_rows
        else:
            raise TypeError("Missing argument max_pairs")

        estimate_u_values(self, max_pairs, seed)
        self._populate_m_u_from_trained_values()

        self._settings_obj._columns_without_estimated_parameters_message()

    def estimate_m_from_label_column(self, label_colname: str):
        """Estimate the m parameters of the linkage model from a label (ground truth)
        column in the input dataframe(s).

        The m parameters represent the proportion of record comparisons that fall
        into each comparison level amongst truly matching records.

        The ground truth column is used to generate pairwise record comparisons
        which are then assumed to be matches.

        For example, if the entity being matched is persons, and your input dataset(s)
        contain social security number, this could be used to estimate the m values
        for the model.

        Note that this column does not need to be fully populated.  A common case is
        where a unique identifier such as social security number is only partially
        populated.

        Args:
            label_colname (str): The name of the column containing the ground truth
                label in the input data.

        Examples:
            ```py
            linker.estimate_m_from_label_column("social_security_number")
            ```

        Returns:
            Updates the estimated m parameters within the linker object
            and returns nothing.
        """

        # Ensure this has been run on the main linker so that it can be used by
        # training linked when it checks the cache
        self._initialise_df_concat_with_tf()
        estimate_m_values_from_label_column(
            self,
            self._input_tables_dict,
            label_colname,
        )
        self._populate_m_u_from_trained_values()

        self._settings_obj._columns_without_estimated_parameters_message()

    def estimate_parameters_using_expectation_maximisation(
        self,
        blocking_rule: str,
        comparisons_to_deactivate: list[str | Comparison] = None,
        comparison_levels_to_reverse_blocking_rule: list[ComparisonLevel] = None,
        estimate_without_term_frequencies: bool = False,
        fix_probability_two_random_records_match: bool = False,
        fix_m_probabilities=False,
        fix_u_probabilities=True,
        populate_probability_two_random_records_match_from_trained_values=False,
    ) -> EMTrainingSession:
        """Estimate the parameters of the linkage model using expectation maximisation.

        By default, the m probabilities are estimated, but not the u probabilities,
        because good estimates for the u probabilities can be obtained from
        `linker.estimate_u_using_random_sampling()`.  You can change this by setting
        `fix_u_probabilities` to False.

        The blocking rule provided is used to generate pairwise record comparisons.
        Usually, this should be a blocking rule that results in a dataframe where
        matches are between about 1% and 99% of the comparisons.

        By default, m parameters are estimated for all comparisons except those which
        are included in the blocking rule.

        For example, if the blocking rule is `l.first_name = r.first_name`, then
        parameter esimates will be made for all comparison except those which use
        `first_name` in their sql_condition

        By default, the probability two random records match is estimated for the
        blocked data, and then the m and u parameters for the columns specified in the
        blocking rules are used to estiamte the global probability two random records
        match.

        To control which comparisons should have their parameter estimated, and the
        process of 'reversing out' the global probability two random records match, the
        user may specify `comparisons_to_deactivate` and
        `comparison_levels_to_reverse_blocking_rule`.   This is useful, for example
        if you block on the dmetaphone of a column but match on the original column.

        Examples:
            Default behaviour
            ```py
            br_training = "l.first_name = r.first_name and l.dob = r.dob"
            linker.estimate_parameters_using_expectation_maximisation(br_training)
            ```
            Specify which comparisons to deactivate
            ```py
            br_training = "l.dmeta_first_name = r.dmeta_first_name"
            settings_obj = linker._settings_obj
            comp = settings_obj._get_comparison_by_output_column_name("first_name")
            dmeta_level = comp._get_comparison_level_by_comparison_vector_value(1)
            linker.estimate_parameters_using_expectation_maximisation(
                br_training,
                comparisons_to_deactivate=["first_name"],
                comparison_levels_to_reverse_blocking_rule=[dmeta_level],
            )
            ```

        Args:
            blocking_rule (BlockingRule | str): The blocking rule used to generate
                pairwise record comparisons.
            comparisons_to_deactivate (list, optional): By default, splink will
                analyse the blocking rule provided and estimate the m parameters for
                all comaprisons except those included in the blocking rule.  If
                comparisons_to_deactivate are provided, spink will instead
                estimate m parameters for all comparison except those specified
                in the comparisons_to_deactivate list.  This list can either contain
                the output_column_name of the Comparison as a string, or Comparison
                objects.  Defaults to None.
            comparison_levels_to_reverse_blocking_rule (list, optional): By default,
                splink will analyse the blocking rule provided and adjust the
                global probability two random records match to account for the matches
                specified in the blocking rule. If provided, this argument will overrule
                this default behaviour. The user must provide a list of ComparisonLevel
                objects.  Defaults to None.
            estimate_without_term_frequencies (bool, optional): If True, the iterations
                of the EM algorithm ignore any term frequency adjustments and only
                depend on the comparison vectors. This allows the EM algorithm to run
                much faster, but the estimation of the parameters will change slightly.
            fix_probability_two_random_records_match (bool, optional): If True, do not
                update the probability two random records match after each iteration.
                Defaults to False.
            fix_m_probabilities (bool, optional): If True, do not update the m
                probabilities after each iteration. Defaults to False.
            fix_u_probabilities (bool, optional): If True, do not update the u
                probabilities after each iteration. Defaults to True.
            populate_probability_two_random_records_match_from_trained_values
                (bool, optional): If True, derive this parameter from
                the blocked value. Defaults to False.

        Examples:
            ```py
            blocking_rule = "l.first_name = r.first_name and l.dob = r.dob"
            linker.estimate_parameters_using_expectation_maximisation(blocking_rule)
            ```
            or using pre-built rules
            ```py
            from splink.duckdb.blocking_rule_library import block_on
            blocking_rule = block_on(["first_name", "surname"])
            linker.estimate_parameters_using_expectation_maximisation(blocking_rule)
            ```

        Returns:
            EMTrainingSession:  An object containing information about the training
                session such as how parameters changed during the iteration history

        """
        # Ensure this has been run on the main linker so that it's in the cache
        # to be used by the training linkers
        self._initialise_df_concat_with_tf()

        # Extract the blocking rule
        blocking_rule = blocking_rule_to_obj(blocking_rule).blocking_rule

        if comparisons_to_deactivate:
            # If user provided a string, convert to Comparison object
            comparisons_to_deactivate = [
                self._settings_obj._get_comparison_by_output_column_name(n)
                if isinstance(n, str)
                else n
                for n in comparisons_to_deactivate
            ]
            if comparison_levels_to_reverse_blocking_rule is None:
                logger.warning(
                    "\nWARNING: \n"
                    "You have provided comparisons_to_deactivate but not "
                    "comparison_levels_to_reverse_blocking_rule.\n"
                    "If comparisons_to_deactivate is provided, then "
                    "you usually need to provide corresponding "
                    "comparison_levels_to_reverse_blocking_rule "
                    "because each comparison to deactivate is effectively treated "
                    "as an exact match."
                )

        em_training_session = EMTrainingSession(
            self,
            blocking_rule,
            fix_u_probabilities=fix_u_probabilities,
            fix_m_probabilities=fix_m_probabilities,
            fix_probability_two_random_records_match=fix_probability_two_random_records_match,  # noqa 501
            comparisons_to_deactivate=comparisons_to_deactivate,
            comparison_levels_to_reverse_blocking_rule=comparison_levels_to_reverse_blocking_rule,  # noqa 501
            estimate_without_term_frequencies=estimate_without_term_frequencies,
        )

        em_training_session._train()

        self._populate_m_u_from_trained_values()

        if populate_probability_two_random_records_match_from_trained_values:
            self._populate_probability_two_random_records_match_from_trained_values()

        self._settings_obj._columns_without_estimated_parameters_message()

        return em_training_session

    def predict(
        self,
        threshold_match_probability: float = None,
        threshold_match_weight: float = None,
        materialise_after_computing_term_frequencies=True,
    ) -> SplinkDataFrame:
        """Create a dataframe of scored pairwise comparisons using the parameters
        of the linkage model.

        Uses the blocking rules specified in the
        `blocking_rules_to_generate_predictions` of the settings dictionary to
        generate the pairwise comparisons.

        Args:
            threshold_match_probability (float, optional): If specified,
                filter the results to include only pairwise comparisons with a
                match_probability above this threshold. Defaults to None.
            threshold_match_weight (float, optional): If specified,
                filter the results to include only pairwise comparisons with a
                match_weight above this threshold. Defaults to None.
            materialise_after_computing_term_frequencies (bool): If true, Splink
                will materialise the table containing the input nodes (rows)
                joined to any term frequencies which have been asked
                for in the settings object.  If False, this will be
                computed as part of one possibly gigantic CTE
                pipeline.   Defaults to True

        Examples:
            ```py
            linker = DuckDBLinker(df)
            linker.load_settings("saved_settings.json")
            df = linker.predict(threshold_match_probability=0.95)
            df.as_pandas_dataframe(limit=5)
            ```
        Returns:
            SplinkDataFrame: A SplinkDataFrame of the pairwise comparisons.  This
                represents a table materialised in the database. Methods on the
                SplinkDataFrame allow you to access the underlying data.

        """

        # If materialise_after_computing_term_frequencies=False and the user only
        # calls predict, it runs as a single pipeline with no materialisation
        # of anything.

        # _initialise_df_concat_with_tf returns None if the table doesn't exist
        # and only SQL is queued in this step.
        nodes_with_tf = self._initialise_df_concat_with_tf(
            materialise=materialise_after_computing_term_frequencies
        )

        input_dataframes = []
        if nodes_with_tf:
            input_dataframes.append(nodes_with_tf)

        sql = block_using_rules_sql(self)
        self._enqueue_sql(sql, "__splink__df_blocked")

        repartition_after_blocking = getattr(self, "repartition_after_blocking", False)

        # repartition after blocking only exists on the SparkLinker
        if repartition_after_blocking:
            df_blocked = self._execute_sql_pipeline(input_dataframes)
            input_dataframes.append(df_blocked)

        sql = compute_comparison_vector_values_sql(self._settings_obj)
        self._enqueue_sql(sql, "__splink__df_comparison_vectors")

        sqls = predict_from_comparison_vectors_sqls(
            self._settings_obj,
            threshold_match_probability,
            threshold_match_weight,
            sql_infinity_expression=self._infinity_expression,
        )
        for sql in sqls:
            self._enqueue_sql(sql["sql"], sql["output_table_name"])

        predictions = self._execute_sql_pipeline(input_dataframes)
        self._predict_warning()
        return predictions

    def find_matches_to_new_records(
        self,
        records_or_tablename,
        blocking_rules=[],
        match_weight_threshold=-4,
    ) -> SplinkDataFrame:
        """Given one or more records, find records in the input dataset(s) which match
        and return in order of the splink prediction score.

        This effectively provides a way of searching the input datasets
        for given record(s)

        Args:
            records_or_tablename (List[dict]): Input search record(s) as list of dict,
                or a table registered to the database.
            blocking_rules (list, optional): Blocking rules to select
                which records to find and score. If [], do not use a blocking
                rule - meaning the input records will be compared to all records
                provided to the linker when it was instantiated. Defaults to [].
            match_weight_threshold (int, optional): Return matches with a match weight
                above this threshold. Defaults to -4.

        Examples:
            ```py
            linker = DuckDBLinker(df)
            linker.load_settings("saved_settings.json")
            # Pre-compute tf tables for any tables with
            # term frequency adjustments
            linker.compute_tf_table("first_name")
            record = {'unique_id': 1,
                'first_name': "John",
                'surname': "Smith",
                'dob': "1971-05-24",
                'city': "London",
                'email': "john@smith.net"
                }
            df = linker.find_matches_to_new_records([record], blocking_rules=[])
            ```

        Returns:
            SplinkDataFrame: The pairwise comparisons.
        """

        original_blocking_rules = (
            self._settings_obj._blocking_rules_to_generate_predictions
        )
        original_link_type = self._settings_obj._link_type

        blocking_rules = ensure_is_list(blocking_rules)

        if not isinstance(records_or_tablename, str):
            uid = ascii_uid(8)
            new_records_tablename = f"__splink__df_new_records_{uid}"
            self.register_table(
                records_or_tablename, new_records_tablename, overwrite=True
            )

        else:
            new_records_tablename = records_or_tablename

        new_records_df = self._table_to_splink_dataframe(
            "__splink__df_new_records", new_records_tablename
        )

        cache = self._intermediate_table_cache
        input_dfs = []
        # If our df_concat_with_tf table already exists, derive the term frequency
        # tables from df_concat_with_tf rather than computing them
        if "__splink__df_concat_with_tf" in cache:
            concat_with_tf = cache["__splink__df_concat_with_tf"]
            tf_tables = compute_term_frequencies_from_concat_with_tf(self)
            # This queues up our tf tables, rather materialising them
            for tf in tf_tables:
                # if tf is a SplinkDataFrame, then the table already exists
                if isinstance(tf, SplinkDataFrame):
                    input_dfs.append(tf)
                else:
                    self._enqueue_sql(tf["sql"], tf["output_table_name"])
        else:
            # This queues up our cols_with_tf and df_concat_with_tf tables.
            concat_with_tf = self._initialise_df_concat_with_tf(materialise=False)

        if concat_with_tf:
            input_dfs.append(concat_with_tf)

        blocking_rules = [blocking_rule_to_obj(br) for br in blocking_rules]
        for n, br in enumerate(blocking_rules):
            br.add_preceding_rules(blocking_rules[:n])

        self._settings_obj._blocking_rules_to_generate_predictions = blocking_rules

        self._find_new_matches_mode = True

        sql = _join_tf_to_input_df_sql(self)
        sql = sql.replace("__splink__df_concat", new_records_tablename)
        self._enqueue_sql(sql, "__splink__df_new_records_with_tf_before_uid_fix")

        add_unique_id_and_source_dataset_cols_if_needed(self, new_records_df)

        sql = block_using_rules_sql(self)
        self._enqueue_sql(sql, "__splink__df_blocked")

        sql = compute_comparison_vector_values_sql(self._settings_obj)
        self._enqueue_sql(sql, "__splink__df_comparison_vectors")

        sqls = predict_from_comparison_vectors_sqls(
            self._settings_obj,
            sql_infinity_expression=self._infinity_expression,
        )
        for sql in sqls:
            self._enqueue_sql(sql["sql"], sql["output_table_name"])

        sql = f"""
        select * from __splink__df_predict
        where match_weight > {match_weight_threshold}
        """

        self._enqueue_sql(sql, "__splink__find_matches_predictions")

        predictions = self._execute_sql_pipeline(
            input_dataframes=input_dfs, use_cache=False
        )

        self._settings_obj._blocking_rules_to_generate_predictions = (
            original_blocking_rules
        )
        self._settings_obj._link_type = original_link_type
        self._find_new_matches_mode = False

        return predictions

    def compare_two_records(self, record_1: dict, record_2: dict):
        """Use the linkage model to compare and score a pairwise record comparison
        based on the two input records provided

        Args:
            record_1 (dict): dictionary representing the first record.  Columns names
                and data types must be the same as the columns in the settings object
            record_2 (dict): dictionary representing the second record.  Columns names
                and data types must be the same as the columns in the settings object

        Examples:
            ```py
            linker = DuckDBLinker(df)
            linker.load_settings("saved_settings.json")
            linker.compare_two_records(record_left, record_right)
            ```

        Returns:
            SplinkDataFrame: Pairwise comparison with scored prediction
        """
        original_blocking_rules = (
            self._settings_obj._blocking_rules_to_generate_predictions
        )
        original_link_type = self._settings_obj._link_type

        self._compare_two_records_mode = True
        self._settings_obj._blocking_rules_to_generate_predictions = []

        uid = ascii_uid(8)
        df_records_left = self.register_table(
            [record_1], f"__splink__compare_two_records_left_{uid}", overwrite=True
        )
        df_records_left.templated_name = "__splink__compare_two_records_left"

        df_records_right = self.register_table(
            [record_2], f"__splink__compare_two_records_right_{uid}", overwrite=True
        )
        df_records_right.templated_name = "__splink__compare_two_records_right"

        sql_join_tf = _join_tf_to_input_df_sql(self)

        sql_join_tf = sql_join_tf.replace(
            "__splink__df_concat", "__splink__compare_two_records_left"
        )
        self._enqueue_sql(sql_join_tf, "__splink__compare_two_records_left_with_tf")

        sql_join_tf = sql_join_tf.replace(
            "__splink__compare_two_records_left", "__splink__compare_two_records_right"
        )

        self._enqueue_sql(sql_join_tf, "__splink__compare_two_records_right_with_tf")

        sql = block_using_rules_sql(self)
        self._enqueue_sql(sql, "__splink__df_blocked")

        sql = compute_comparison_vector_values_sql(self._settings_obj)
        self._enqueue_sql(sql, "__splink__df_comparison_vectors")

        sqls = predict_from_comparison_vectors_sqls(
            self._settings_obj,
            sql_infinity_expression=self._infinity_expression,
        )
        for sql in sqls:
            self._enqueue_sql(sql["sql"], sql["output_table_name"])

        predictions = self._execute_sql_pipeline(
            [df_records_left, df_records_right], use_cache=False
        )

        self._settings_obj._blocking_rules_to_generate_predictions = (
            original_blocking_rules
        )
        self._settings_obj._link_type = original_link_type
        self._compare_two_records_mode = False

        return predictions

    def _self_link(self) -> SplinkDataFrame:
        """Use the linkage model to compare and score all records in our input df with
            themselves.

        Returns:
            SplinkDataFrame: Scored pairwise comparisons of the input records to
                themselves.
        """

        original_blocking_rules = (
            self._settings_obj._blocking_rules_to_generate_predictions
        )
        original_link_type = self._settings_obj._link_type

        # Changes our sql to allow for a self link.
        # This is used in `_sql_gen_where_condition` in blocking.py
        # to remove any 'where' clauses when blocking (normally when blocking
        # we want to *remove* self links!)
        self._self_link_mode = True

        # Block on uid i.e. create pairwise record comparisons where the uid matches
        uid_cols = self._settings_obj._unique_id_input_columns
        uid_l = _composite_unique_id_from_edges_sql(uid_cols, None, "l")
        uid_r = _composite_unique_id_from_edges_sql(uid_cols, None, "r")

        self._settings_obj._blocking_rules_to_generate_predictions = [
            BlockingRule(f"{uid_l} = {uid_r}")
        ]

        nodes_with_tf = self._initialise_df_concat_with_tf()

        sql = block_using_rules_sql(self)

        self._enqueue_sql(sql, "__splink__df_blocked")

        sql = compute_comparison_vector_values_sql(self._settings_obj)

        self._enqueue_sql(sql, "__splink__df_comparison_vectors")

        sqls = predict_from_comparison_vectors_sqls(
            self._settings_obj,
            sql_infinity_expression=self._infinity_expression,
        )
        for sql in sqls:
            output_table_name = sql["output_table_name"]
            output_table_name = output_table_name.replace("predict", "self_link")
            self._enqueue_sql(sql["sql"], output_table_name)

        predictions = self._execute_sql_pipeline(
            input_dataframes=[nodes_with_tf], use_cache=False
        )

        self._settings_obj._blocking_rules_to_generate_predictions = (
            original_blocking_rules
        )
        self._settings_obj._link_type = original_link_type
        self._self_link_mode = False

        return predictions

    def cluster_pairwise_predictions_at_threshold(
        self,
        df_predict: SplinkDataFrame,
        threshold_match_probability: float = None,
        pairwise_formatting: bool = False,
        filter_pairwise_format_for_clusters: bool = True,
    ) -> SplinkDataFrame:
        """Clusters the pairwise match predictions that result from `linker.predict()`
        into groups of connected record using the connected components graph clustering
        algorithm

        Records with an estimated `match_probability` above
        `threshold_match_probability` are considered to be a match (i.e. they represent
        the same entity).

        Args:
            df_predict (SplinkDataFrame): The results of `linker.predict()`
            threshold_match_probability (float): Filter the pairwise match predictions
                to include only pairwise comparisons with a match_probability above this
                threshold. This dataframe is then fed into the clustering
                algorithm.
            pairwise_formatting (bool): Whether to output the pairwise match predictions
                from linker.predict() with cluster IDs.
                If this is set to false, the output will be a list of all IDs, clustered
                into groups based on the desired match threshold.
            filter_pairwise_format_for_clusters (bool): If pairwise formatting has been
                selected, whether to output all columns found within linker.predict(),
                or just return clusters.

        Returns:
            SplinkDataFrame: A SplinkDataFrame containing a list of all IDs, clustered
                into groups based on the desired match threshold.

        """

        # Feeding in df_predict forces materiailisation, if it exists in your database
        concat_with_tf = self._initialise_df_concat_with_tf(df_predict)

        edges_table = _cc_create_unique_id_cols(
            self,
            concat_with_tf.physical_name,
            df_predict.physical_name,
            threshold_match_probability,
        )

        cc = solve_connected_components(
            self,
            edges_table,
            df_predict,
            concat_with_tf,
            pairwise_formatting,
            filter_pairwise_format_for_clusters,
        )

        return cc

    def profile_columns(
<<<<<<< HEAD
        self,
        column_expressions: str | list[str],
        top_n=10,
        bottom_n=10,
        distribution_plots=True,
    ):
        return profile_columns(
            self,
            column_expressions,
            top_n=top_n,
            bottom_n=bottom_n,
            kde_plots=False,
            distribution_plots=distribution_plots,
        )
    
    def profile_numeric_columns(
        self,
        column_expressions: str | list[str],
        top_n=10,
        bottom_n=10,
        kde_plots=False,
        distribution_plots=True,
    ):
        return profile_columns(
            self,
            column_expressions,
            top_n=top_n,
            bottom_n=bottom_n,
            kde_plots=kde_plots,
            distribution_plots=distribution_plots,
=======
        self, column_expressions: str | list[str] = None, top_n=10, bottom_n=10
    ):
        """
        Profiles the specified columns of the dataframe initiated with the linker.

        This can be computationally expensive if the dataframe is large.

        For the provided columns with column_expressions (or for all columns if
         left empty) calculate:
        - A distribution plot that shows the count of values at each percentile.
        - A top n chart, that produces a chart showing the count of the top n values
        within the column
        - A bottom n chart, that produces a chart showing the count of the bottom
        n values within the column

        This should be used to explore the dataframe, determine if columns have
        sufficient completeness for linking, analyse the cardinality of columns, and
        identify the need for standardisation within a given column.

        Args:
            linker (object): The initiated linker.
            column_expressions (list, optional): A list of strings containing the
                specified column names.
                If left empty this will default to all columns.
            top_n (int, optional): The number of top n values to plot.
            bottom_n (int, optional): The number of bottom n values to plot.

        Returns:
            altair.Chart or dict: A visualization or JSON specification describing the
            profiling charts.

        Examples:
            === ":simple-duckdb: DuckDB"
                ```py
                linker = DuckDBLinker(df)
                linker.profile_columns()
                ```
            === ":simple-apachespark: Spark"
                ```py
                linker = SparkLinker(df)
                linker.profile_columns()
                ```
            === ":simple-amazonaws: Athena"
                ```py
                linker = AthenaLinker(df)
                linker.profile_columns()
                ```
            === ":simple-sqlite: SQLite"
                ```py
                linker = SQLiteLinker(df)
                linker.profile_columns()
                ```

        Note:
            - The `linker` object should be an instance of the initiated linker.
            - The provided `column_expressions` can be a list of column names to
                profile. If left empty, all columns will be profiled.
            - The `top_n` and `bottom_n` parameters determine the number of top and
                 bottom values to display in the respective charts.
        """

        return profile_columns(
            self, column_expressions=column_expressions, top_n=top_n, bottom_n=bottom_n
>>>>>>> 13983df2
        )

    def _get_labels_tablename_from_input(
        self, labels_splinkdataframe_or_table_name: str | SplinkDataFrame
    ):
        if isinstance(labels_splinkdataframe_or_table_name, SplinkDataFrame):
            labels_tablename = labels_splinkdataframe_or_table_name.physical_name
        elif isinstance(labels_splinkdataframe_or_table_name, str):
            labels_tablename = labels_splinkdataframe_or_table_name
        else:
            raise ValueError(
                "The 'labels_splinkdataframe_or_table_name' argument"
                " must be of type SplinkDataframe or a string representing a tablename"
                " in the input database"
            )
        return labels_tablename

    def estimate_m_from_pairwise_labels(self, labels_splinkdataframe_or_table_name):
        """Estimate the m parameters of the linkage model from a dataframe of pairwise
        labels.

        The table of labels should be in the following format, and should
        be registered with your database:
        |source_dataset_l|unique_id_l|source_dataset_r|unique_id_r|
        |----------------|-----------|----------------|-----------|
        |df_1            |1          |df_2            |2          |
        |df_1            |1          |df_2            |3          |

        Note that `source_dataset` and `unique_id` should correspond to the
        values specified in the settings dict, and the `input_table_aliases`
        passed to the `linker` object. Note that at the moment, this method does
        not respect values in a `clerical_match_score` column.  If provided, these
        are ignored and it is assumed that every row in the table of labels is a score
        of 1, i.e. a perfect match.

        Args:
          labels_splinkdataframe_or_table_name (str): Name of table containing labels
            in the database or SplinkDataframe

        Examples:
            ```py
            pairwise_labels = pd.read_csv("./data/pairwise_labels_to_estimate_m.csv")
            linker.register_table(pairwise_labels, "labels", overwrite=True)
            linker.estimate_m_from_pairwise_labels("labels")
            ```
        """
        labels_tablename = self._get_labels_tablename_from_input(
            labels_splinkdataframe_or_table_name
        )
        estimate_m_from_pairwise_labels(self, labels_tablename)

    def truth_space_table_from_labels_table(
        self,
        labels_splinkdataframe_or_table_name,
        threshold_actual=0.5,
        match_weight_round_to_nearest: float = None,
    ) -> SplinkDataFrame:
        """Generate truth statistics (false positive etc.) for each threshold value of
        match_probability, suitable for plotting a ROC chart.

        The table of labels should be in the following format, and should be registered
        with your database:

        |source_dataset_l|unique_id_l|source_dataset_r|unique_id_r|clerical_match_score|
        |----------------|-----------|----------------|-----------|--------------------|
        |df_1            |1          |df_2            |2          |0.99                |
        |df_1            |1          |df_2            |3          |0.2                 |

        Note that `source_dataset` and `unique_id` should correspond to the values
        specified in the settings dict, and the `input_table_aliases` passed to the
        `linker` object.

        For `dedupe_only` links, the `source_dataset` columns can be ommitted.

        Args:
            labels_splinkdataframe_or_table_name (str | SplinkDataFrame): Name of table
                containing labels in the database
            threshold_actual (float, optional): Where the `clerical_match_score`
                provided by the user is a probability rather than binary, this value
                is used as the threshold to classify `clerical_match_score`s as binary
                matches or non matches. Defaults to 0.5.
            match_weight_round_to_nearest (float, optional): When provided, thresholds
                are rounded.  When large numbers of labels are provided, this is
                sometimes necessary to reduce the size of the ROC table, and therefore
                the number of points plotted on the ROC chart. Defaults to None.

        Examples:
            === ":simple-duckdb: DuckDB"
                ```py
                labels = pd.read_csv("my_labels.csv")
                linker.register_table(labels, "labels")
                linker.truth_space_table_from_labels_table("labels")
                ```
            === ":simple-apachespark: Spark"
                ```py
                labels = spark.read.csv("my_labels.csv", header=True)
                labels.createDataFrame("labels")
                linker.truth_space_table_from_labels_table("labels")
                ```
        Returns:
            SplinkDataFrame:  Table of truth statistics
        """
        labels_tablename = self._get_labels_tablename_from_input(
            labels_splinkdataframe_or_table_name
        )

        self._raise_error_if_necessary_accuracy_columns_not_computed()
        return truth_space_table_from_labels_table(
            self,
            labels_tablename,
            threshold_actual=threshold_actual,
            match_weight_round_to_nearest=match_weight_round_to_nearest,
        )

    def roc_chart_from_labels_table(
        self,
        labels_splinkdataframe_or_table_name: str | SplinkDataFrame,
        threshold_actual=0.5,
        match_weight_round_to_nearest: float = None,
    ):
        """Generate a ROC chart from labelled (ground truth) data.

        The table of labels should be in the following format, and should be registered
        with your database:

        |source_dataset_l|unique_id_l|source_dataset_r|unique_id_r|clerical_match_score|
        |----------------|-----------|----------------|-----------|--------------------|
        |df_1            |1          |df_2            |2          |0.99                |
        |df_1            |1          |df_2            |3          |0.2                 |

        Note that `source_dataset` and `unique_id` should correspond to the values
        specified in the settings dict, and the `input_table_aliases` passed to the
        `linker` object.

        For `dedupe_only` links, the `source_dataset` columns can be ommitted.

        Args:
            labels_splinkdataframe_or_table_name (str | SplinkDataFrame): Name of table
                containing labels in the database
            threshold_actual (float, optional): Where the `clerical_match_score`
                provided by the user is a probability rather than binary, this value
                is used as the threshold to classify `clerical_match_score`s as binary
                matches or non matches. Defaults to 0.5.
            match_weight_round_to_nearest (float, optional): When provided, thresholds
                are rounded.  When large numbers of labels are provided, this is
                sometimes necessary to reduce the size of the ROC table, and therefore
                the number of points plotted on the ROC chart. Defaults to None.

        Examples:
            === ":simple-duckdb: DuckDB"
                ```py
                labels = pd.read_csv("my_labels.csv")
                linker.register_table(labels, "labels")
                linker.roc_chart_from_labels_table("labels")
                ```
            === ":simple-apachespark: Spark"
                ```py
                labels = spark.read.csv("my_labels.csv", header=True)
                labels.createDataFrame("labels")
                linker.roc_chart_from_labels_table("labels")
                ```

        Returns:
            altair.Chart: An altair chart
        """
        labels_tablename = self._get_labels_tablename_from_input(
            labels_splinkdataframe_or_table_name
        )

        self._raise_error_if_necessary_accuracy_columns_not_computed()
        df_truth_space = truth_space_table_from_labels_table(
            self,
            labels_tablename,
            threshold_actual=threshold_actual,
            match_weight_round_to_nearest=match_weight_round_to_nearest,
        )
        recs = df_truth_space.as_record_dict()
        return roc_chart(recs)

    def precision_recall_chart_from_labels_table(
        self,
        labels_splinkdataframe_or_table_name,
        threshold_actual=0.5,
        match_weight_round_to_nearest: float = None,
    ):
        """Generate a precision-recall chart from labelled (ground truth) data.

        The table of labels should be in the following format, and should be registered
        as a table with your database:

        |source_dataset_l|unique_id_l|source_dataset_r|unique_id_r|clerical_match_score|
        |----------------|-----------|----------------|-----------|--------------------|
        |df_1            |1          |df_2            |2          |0.99                |
        |df_1            |1          |df_2            |3          |0.2                 |

        Note that `source_dataset` and `unique_id` should correspond to the values
        specified in the settings dict, and the `input_table_aliases` passed to the
        `linker` object.

        For `dedupe_only` links, the `source_dataset` columns can be ommitted.

        Args:
            labels_splinkdataframe_or_table_name (str | SplinkDataFrame): Name of table
                containing labels in the database
            threshold_actual (float, optional): Where the `clerical_match_score`
                provided by the user is a probability rather than binary, this value
                is used as the threshold to classify `clerical_match_score`s as binary
                matches or non matches. Defaults to 0.5.
            match_weight_round_to_nearest (float, optional): When provided, thresholds
                are rounded.  When large numbers of labels are provided, this is
                sometimes necessary to reduce the size of the ROC table, and therefore
                the number of points plotted on the ROC chart. Defaults to None.
        Examples:
            === ":simple-duckdb: DuckDB"
                ```py
                labels = pd.read_csv("my_labels.csv")
                linker.register_table(labels, "labels")
                linker.precision_recall_chart_from_labels_table("labels")
                ```
            === ":simple-apachespark: Spark"
                ```py
                labels = spark.read.csv("my_labels.csv", header=True)
                labels.createDataFrame("labels")
                linker.precision_recall_chart_from_labels_table("labels")
                ```

        Returns:
            altair.Chart: An altair chart
        """
        labels_tablename = self._get_labels_tablename_from_input(
            labels_splinkdataframe_or_table_name
        )
        self._raise_error_if_necessary_accuracy_columns_not_computed()
        df_truth_space = truth_space_table_from_labels_table(
            self,
            labels_tablename,
            threshold_actual=threshold_actual,
            match_weight_round_to_nearest=match_weight_round_to_nearest,
        )
        recs = df_truth_space.as_record_dict()
        return precision_recall_chart(recs)

    def accuracy_chart_from_labels_table(
        self,
        labels_splinkdataframe_or_table_name,
        threshold_actual=0.5,
        match_weight_round_to_nearest: float = None,
        add_metrics: list = [],
    ):
        """Generate an accuracy measure chart from labelled (ground truth) data.

        The table of labels should be in the following format, and should be registered
        as a table with your database:

        |source_dataset_l|unique_id_l|source_dataset_r|unique_id_r|clerical_match_score|
        |----------------|-----------|----------------|-----------|--------------------|
        |df_1            |1          |df_2            |2          |0.99                |
        |df_1            |1          |df_2            |3          |0.2                 |

        Note that `source_dataset` and `unique_id` should correspond to the values
        specified in the settings dict, and the `input_table_aliases` passed to the
        `linker` object.

        For `dedupe_only` links, the `source_dataset` columns can be ommitted.

        Args:
            labels_splinkdataframe_or_table_name (str | SplinkDataFrame): Name of table
                containing labels in the database
            threshold_actual (float, optional): Where the `clerical_match_score`
                provided by the user is a probability rather than binary, this value
                is used as the threshold to classify `clerical_match_score`s as binary
                matches or non matches. Defaults to 0.5.
            match_weight_round_to_nearest (float, optional): When provided, thresholds
                are rounded.  When large numbers of labels are provided, this is
                sometimes necessary to reduce the size of the ROC table, and therefore
                the number of points plotted on the chart. Defaults to None.
            add_metrics (list(str), optional): Precision and recall metrics are always
                included. Where provided, `add_metrics` specifies additional metrics
                to show, with the following options:

                - `"specificity"`: specificity, selectivity, true negative rate (TNR)
                - `"npv"`: negative predictive value (NPV)
                - `"accuracy"`: overall accuracy (TP+TN)/(P+N)
                - `"f1"`/`"f2"`/`"f0_5"`: F-scores for \u03B2=1 (balanced), \u03B2=2
                (emphasis on recall) and \u03B2=0.5 (emphasis on precision)
                - `"p4"` -  an extended F1 score with specificity and NPV included
                - `"phi"` - \u03C6 coefficient or Matthews correlation coefficient (MCC)
        Examples:
            === ":simple-duckdb: DuckDB"
                ```py
                labels = pd.read_csv("my_labels.csv")
                linker.register_table(labels, "labels")
                linker.accuracy_chart_from_labels_table("labels", add_metrics=["f1"])
                ```
            === ":simple-apachespark: Spark"
                ```py
                labels = spark.read.csv("my_labels.csv", header=True)
                labels.createDataFrame("labels")
                linker.accuracy_chart_from_labels_table("labels", add_metrics=['f1'])
                ```

        Returns:
            altair.Chart: An altair chart
        """
        allowed = ["specificity", "npv", "accuracy", "f1", "f2", "f0_5", "p4", "phi"]

        if not isinstance(add_metrics, list):
            raise Exception(
                "add_metrics must be a list containing one or more of the following:",
                allowed,
            )

        # Silently filter out invalid entries (except case errors - e.g. ["NPV", "F1"])
        add_metrics = list(set(map(str.lower, add_metrics)).intersection(allowed))

        labels_tablename = self._get_labels_tablename_from_input(
            labels_splinkdataframe_or_table_name
        )
        self._raise_error_if_necessary_accuracy_columns_not_computed()
        df_truth_space = truth_space_table_from_labels_table(
            self,
            labels_tablename,
            threshold_actual=threshold_actual,
            match_weight_round_to_nearest=match_weight_round_to_nearest,
        )
        recs = df_truth_space.as_record_dict()
        return accuracy_chart(recs, add_metrics=add_metrics)

    def confusion_matrix_from_labels_table(
        self,
        labels_splinkdataframe_or_table_name,
        threshold_actual=0.5,
        match_weight_round_to_nearest: float = None,
        match_weight_range=[-15, 15],
    ):
        """Generate an interactive confusion matrix from labelled (ground truth) data.

        The table of labels should be in the following format, and should be registered
        as a table with your database:

        |source_dataset_l|unique_id_l|source_dataset_r|unique_id_r|clerical_match_score|
        |----------------|-----------|----------------|-----------|--------------------|
        |df_1            |1          |df_2            |2          |0.99                |
        |df_1            |1          |df_2            |3          |0.2                 |

        Note that `source_dataset` and `unique_id` should correspond to the values
        specified in the settings dict, and the `input_table_aliases` passed to the
        `linker` object.

        For `dedupe_only` links, the `source_dataset` columns can be ommitted.

        Args:
            labels_splinkdataframe_or_table_name (str | SplinkDataFrame): Name of table
                containing labels in the database
            threshold_actual (float, optional): Where the `clerical_match_score`
                provided by the user is a probability rather than binary, this value
                is used as the threshold to classify `clerical_match_score`s as binary
                matches or non matches. Defaults to 0.5.
            match_weight_round_to_nearest (float, optional): When provided, thresholds
                are rounded.  When large numbers of labels are provided, this is
                sometimes necessary to reduce the size of the ROC table, and therefore
                the number of points plotted on the chart. Defaults to None.
            match_weight_range (list(float), optional): minimum and maximum thresholds
                to include in chart output. Defaults to [-15,15].
        Examples:
            === ":simple-duckdb: DuckDB"
                ```py
                labels = pd.read_csv("my_labels.csv")
                linker.register_table(labels, "labels")
                linker.confusion_matrix_from_labels_table("labels")
                ```
            === ":simple-apachespark: Spark"
                ```py
                labels = spark.read.csv("my_labels.csv", header=True)
                labels.createDataFrame("labels")
                linker.confusion_matrix_from_labels_table("labels")
                ```

        Returns:
            altair.Chart: An altair chart
        """

        labels_tablename = self._get_labels_tablename_from_input(
            labels_splinkdataframe_or_table_name
        )
        self._raise_error_if_necessary_accuracy_columns_not_computed()
        df_truth_space = truth_space_table_from_labels_table(
            self,
            labels_tablename,
            threshold_actual=threshold_actual,
            match_weight_round_to_nearest=match_weight_round_to_nearest,
        )

        recs = df_truth_space.as_record_dict()
        a, b = match_weight_range
        recs = [r for r in recs if a < r["truth_threshold"] < b]
        return confusion_matrix_chart(recs, match_weight_range=match_weight_range)

    def prediction_errors_from_labels_table(
        self,
        labels_splinkdataframe_or_table_name,
        include_false_positives=True,
        include_false_negatives=True,
        threshold=0.5,
    ):
        """Generate a dataframe containing false positives and false negatives
        based on the comparison between the clerical_match_score in the labels
        table compared with the splink predicted match probability

        Args:
            labels_splinkdataframe_or_table_name (str | SplinkDataFrame): Name of table
                containing labels in the database
            include_false_positives (bool, optional): Defaults to True.
            include_false_negatives (bool, optional): Defaults to True.
            threshold (float, optional): Threshold above which a score is considered
                to be a match. Defaults to 0.5.

        Returns:
            SplinkDataFrame:  Table containing false positives and negatives
        """
        labels_tablename = self._get_labels_tablename_from_input(
            labels_splinkdataframe_or_table_name
        )
        return prediction_errors_from_labels_table(
            self,
            labels_tablename,
            include_false_positives,
            include_false_negatives,
            threshold,
        )

    def truth_space_table_from_labels_column(
        self,
        labels_column_name,
        threshold_actual=0.5,
        match_weight_round_to_nearest: float = None,
    ):
        """Generate truth statistics (false positive etc.) for each threshold value of
        match_probability, suitable for plotting a ROC chart.

        Your labels_column_name should include the ground truth cluster (unique
        identifier) that groups entities which are the same

        Args:
            labels_tablename (str): Name of table containing labels in the database
            threshold_actual (float, optional): Where the `clerical_match_score`
                provided by the user is a probability rather than binary, this value
                is used as the threshold to classify `clerical_match_score`s as binary
                matches or non matches. Defaults to 0.5.
            match_weight_round_to_nearest (float, optional): When provided, thresholds
                are rounded.  When large numbers of labels are provided, this is
                sometimes necessary to reduce the size of the ROC table, and therefore
                the number of points plotted on the ROC chart. Defaults to None.

        Examples:
            ```py
            linker.truth_space_table_from_labels_column("cluster")
            ```

        Returns:
            SplinkDataFrame:  Table of truth statistics
        """

        return truth_space_table_from_labels_column(
            self, labels_column_name, threshold_actual, match_weight_round_to_nearest
        )

    def roc_chart_from_labels_column(
        self,
        labels_column_name,
        threshold_actual=0.5,
        match_weight_round_to_nearest: float = None,
    ):
        """Generate a ROC chart from ground truth data, whereby the ground truth
        is in a column in the input dataset called `labels_column_name`

        Args:
            labels_column_name (str): Column name containing labels in the input table
            threshold_actual (float, optional): Where the `clerical_match_score`
                provided by the user is a probability rather than binary, this value
                is used as the threshold to classify `clerical_match_score`s as binary
                matches or non matches. Defaults to 0.5.
            match_weight_round_to_nearest (float, optional): When provided, thresholds
                are rounded.  When large numbers of labels are provided, this is
                sometimes necessary to reduce the size of the ROC table, and therefore
                the number of points plotted on the ROC chart. Defaults to None.

        Examples:
            ```py
            linker.roc_chart_from_labels_column("labels")
            ```

        Returns:
            altair.Chart: An altair chart
        """

        df_truth_space = truth_space_table_from_labels_column(
            self,
            labels_column_name,
            threshold_actual=threshold_actual,
            match_weight_round_to_nearest=match_weight_round_to_nearest,
        )
        recs = df_truth_space.as_record_dict()
        return roc_chart(recs)

    def precision_recall_chart_from_labels_column(
        self,
        labels_column_name,
        threshold_actual=0.5,
        match_weight_round_to_nearest: float = None,
    ):
        """Generate a precision-recall chart from ground truth data, whereby the ground
        truth is in a column in the input dataset called `labels_column_name`

        Args:
            labels_column_name (str): Column name containing labels in the input table
            threshold_actual (float, optional): Where the `clerical_match_score`
                provided by the user is a probability rather than binary, this value
                is used as the threshold to classify `clerical_match_score`s as binary
                matches or non matches. Defaults to 0.5.
            match_weight_round_to_nearest (float, optional): When provided, thresholds
                are rounded.  When large numbers of labels are provided, this is
                sometimes necessary to reduce the size of the ROC table, and therefore
                the number of points plotted on the ROC chart. Defaults to None.
        Examples:
            ```py
            linker.precision_recall_chart_from_labels_column("ground_truth")
            ```

        Returns:
            altair.Chart: An altair chart
        """

        df_truth_space = truth_space_table_from_labels_column(
            self,
            labels_column_name,
            threshold_actual=threshold_actual,
            match_weight_round_to_nearest=match_weight_round_to_nearest,
        )
        recs = df_truth_space.as_record_dict()
        return precision_recall_chart(recs)

    def accuracy_chart_from_labels_column(
        self,
        labels_column_name,
        threshold_actual=0.5,
        match_weight_round_to_nearest: float = None,
        add_metrics: list = [],
    ):
        """Generate an accuracy chart from ground truth data, whereby the ground
        truth is in a column in the input dataset called `labels_column_name`

        Args:
            labels_column_name (str): Column name containing labels in the input table
            threshold_actual (float, optional): Where the `clerical_match_score`
                provided by the user is a probability rather than binary, this value
                is used as the threshold to classify `clerical_match_score`s as binary
                matches or non matches. Defaults to 0.5.
            match_weight_round_to_nearest (float, optional): When provided, thresholds
                are rounded.  When large numbers of labels are provided, this is
                sometimes necessary to reduce the size of the ROC table, and therefore
                the number of points plotted on the chart. Defaults to None.
            add_metrics (list(str), optional): Precision and recall metrics are always
                included. Where provided, `add_metrics` specifies additional metrics
                to show, with the following options:

                - `"specificity"`: specificity, selectivity, true negative rate (TNR)
                - `"npv"`: negative predictive value (NPV)
                - `"accuracy"`: overall accuracy (TP+TN)/(P+N)
                - `"f1"`/`"f2"`/`"f0_5"`: F-scores for \u03B2=1 (balanced), \u03B2=2
                (emphasis on recall) and \u03B2=0.5 (emphasis on precision)
                - `"p4"` -  an extended F1 score with specificity and NPV included
                - `"phi"` - \u03C6 coefficient or Matthews correlation coefficient (MCC)
        Examples:
            ```py
            linker.accuracy_chart_from_labels_column("ground_truth", add_metrics=["f1"])
            ```

        Returns:
            altair.Chart: An altair chart
        """

        allowed = ["specificity", "npv", "accuracy", "f1", "f2", "f0_5", "p4", "phi"]

        if not isinstance(add_metrics, list):
            raise Exception(
                "add_metrics must be a list containing one or more of the following:",
                allowed,
            )

        # Silently filter out invalid entries (except case errors - e.g. ["NPV", "F1"])
        add_metrics = list(set(map(str.lower, add_metrics)).intersection(allowed))

        df_truth_space = truth_space_table_from_labels_column(
            self,
            labels_column_name,
            threshold_actual=threshold_actual,
            match_weight_round_to_nearest=match_weight_round_to_nearest,
        )
        recs = df_truth_space.as_record_dict()
        return accuracy_chart(recs, add_metrics=add_metrics)

    def confusion_matrix_from_labels_column(
        self,
        labels_column_name,
        threshold_actual=0.5,
        match_weight_round_to_nearest: float = None,
        match_weight_range=[-15, 15],
    ):
        """Generate an accuracy chart from ground truth data, whereby the ground
        truth is in a column in the input dataset called `labels_column_name`

        Args:
            labels_column_name (str): Column name containing labels in the input table
            threshold_actual (float, optional): Where the `clerical_match_score`
                provided by the user is a probability rather than binary, this value
                is used as the threshold to classify `clerical_match_score`s as binary
                matches or non matches. Defaults to 0.5.
            match_weight_round_to_nearest (float, optional): When provided, thresholds
                are rounded.  When large numbers of labels are provided, this is
                sometimes necessary to reduce the size of the ROC table, and therefore
                the number of points plotted on the chart. Defaults to None.
            match_weight_range (list(float), optional): minimum and maximum thresholds
                to include in chart output. Defaults to [-15,15].
        Examples:
            ```py
            linker.confusion_matrix_from_labels_column("ground_truth")
            ```

        Returns:
            altair.Chart: An altair chart
        """

        df_truth_space = truth_space_table_from_labels_column(
            self,
            labels_column_name,
            threshold_actual=threshold_actual,
            match_weight_round_to_nearest=match_weight_round_to_nearest,
        )

        recs = df_truth_space.as_record_dict()
        a, b = match_weight_range
        recs = [r for r in recs if a < r["truth_threshold"] < b]
        return confusion_matrix_chart(recs, match_weight_range=match_weight_range)

    def prediction_errors_from_labels_column(
        self,
        label_colname,
        include_false_positives=True,
        include_false_negatives=True,
        threshold=0.5,
    ):
        """Generate a dataframe containing false positives and false negatives
        based on the comparison between the splink match probability and the
        labels column.  A label column is a column in the input dataset that contains
        the 'ground truth' cluster to which the record belongs

        Args:
            label_colname (str): Name of labels column in input data
            include_false_positives (bool, optional): Defaults to True.
            include_false_negatives (bool, optional): Defaults to True.
            threshold (float, optional): Threshold above which a score is considered
                to be a match. Defaults to 0.5.

        Returns:
            SplinkDataFrame:  Table containing false positives and negatives
        """
        return prediction_errors_from_label_column(
            self,
            label_colname,
            include_false_positives,
            include_false_negatives,
            threshold,
        )

    def match_weights_histogram(
        self, df_predict: SplinkDataFrame, target_bins: int = 30, width=600, height=250
    ):
        """Generate a histogram that shows the distribution of match weights in
        `df_predict`

        Args:
            df_predict (SplinkDataFrame): Output of `linker.predict()`
            target_bins (int, optional): Target number of bins in histogram. Defaults to
                30.
            width (int, optional): Width of output. Defaults to 600.
            height (int, optional): Height of output chart. Defaults to 250.


        Returns:
            altair.Chart: An altair chart

        """
        df = histogram_data(self, df_predict, target_bins)
        recs = df.as_record_dict()
        return match_weights_histogram(recs, width=width, height=height)

    def waterfall_chart(self, records: list[dict], filter_nulls=True):
        """Visualise how the final match weight is computed for the provided pairwise
        record comparisons.

        Records must be provided as a list of dictionaries. This would usually be
        obtained from `df.as_record_dict(limit=n)` where `df` is a SplinkDataFrame.

        Examples:
            ```py
            df = linker.predict(threshold_match_weight=2)
            records = df.as_record_dict(limit=10)
            linker.waterfall_chart(records)
            ```

        Args:
            records (List[dict]): Usually be obtained from `df.as_record_dict(limit=n)`
                where `df` is a SplinkDataFrame.
            filter_nulls (bool, optional): Whether the visualiation shows null
                comparisons, which have no effect on final match weight. Defaults to
                True.


        Returns:
            altair.Chart: An altair chart

        """
        self._raise_error_if_necessary_waterfall_columns_not_computed()

        return waterfall_chart(records, self._settings_obj, filter_nulls)

    def unlinkables_chart(
        self,
        x_col="match_weight",
        source_dataset=None,
        as_dict=False,
    ):
        """Generate an interactive chart displaying the proportion of records that
        are "unlinkable" for a given splink score threshold and model parameters.

        Unlinkable records are those that, even when compared with themselves, do not
        contain enough information to confirm a match.

        Args:
            x_col (str, optional): Column to use for the x-axis.
                Defaults to "match_weight".
            source_dataset (str, optional): Name of the source dataset to use for
                the title of the output chart.
            as_dict (bool, optional): If True, return a dict version of the chart.

        Examples:
            For the simplest code pipeline, load a pre-trained model
            and run this against the test data.
            ```py
            from splink.datasets import splink_datasets
            df = splink_datasets.fake_1000
            linker = DuckDBLinker(df)
            linker.load_settings("saved_settings.json")
            linker.unlinkables_chart()
            ```
            For more complex code pipelines, you can run an entire pipeline
            that estimates your m and u values, before `unlinkables_chart().

        Returns:
            altair.Chart: An altair chart
        """

        # Link our initial df on itself and calculate the % of unlinkable entries
        records = unlinkables_data(self)
        return unlinkables_chart(records, x_col, source_dataset, as_dict)

    def comparison_viewer_dashboard(
        self,
        df_predict: SplinkDataFrame,
        out_path: str,
        overwrite=False,
        num_example_rows=2,
        return_html_as_string=False,
    ):
        """Generate an interactive html visualization of the linker's predictions and
        save to `out_path`.  For more information see
        [this video](https://www.youtube.com/watch?v=DNvCMqjipis)


        Args:
            df_predict (SplinkDataFrame): The outputs of `linker.predict()`
            out_path (str): The path (including filename) to save the html file to.
            overwrite (bool, optional): Overwrite the html file if it already exists?
                Defaults to False.
            num_example_rows (int, optional): Number of example rows per comparison
                vector. Defaults to 2.
            return_html_as_string: If True, return the html as a string

        Examples:
            ```py
            df_predictions = linker.predict()
            linker.comparison_viewer_dashboard(df_predictions, "scv.html", True, 2)
            ```

            Optionally, in Jupyter, you can display the results inline
            Otherwise you can just load the html file in your browser
            ```py
            from IPython.display import IFrame
            IFrame(src="./scv.html", width="100%", height=1200)
            ```

        """
        self._raise_error_if_necessary_waterfall_columns_not_computed()

        sql = comparison_vector_distribution_sql(self)
        self._enqueue_sql(sql, "__splink__df_comparison_vector_distribution")

        sqls = comparison_viewer_table_sqls(self, num_example_rows)
        for sql in sqls:
            self._enqueue_sql(sql["sql"], sql["output_table_name"])

        df = self._execute_sql_pipeline([df_predict])

        rendered = render_splink_comparison_viewer_html(
            df.as_record_dict(),
            self._settings_obj._as_completed_dict(),
            out_path,
            overwrite,
        )
        if return_html_as_string:
            return rendered

    def parameter_estimate_comparisons_chart(self, include_m=True, include_u=False):
        """Show a chart that shows how parameter estimates have differed across
        the different estimation methods you have used.

        For example, if you have run two EM estimation sessions, blocking on
        different variables, and both result in parameter estimates for
        first_name, this chart will enable easy comparison of the different
        estimates

        Args:
            include_m (bool, optional): Show different estimates of m values. Defaults
                to True.
            include_u (bool, optional): Show different estimates of u values. Defaults
                to False.

        """
        records = self._settings_obj._parameter_estimates_as_records

        to_retain = []
        if include_m:
            to_retain.append("m")
        if include_u:
            to_retain.append("u")

        records = [r for r in records if r["m_or_u"] in to_retain]

        return parameter_estimate_comparisons(records)

    def missingness_chart(self, input_dataset: str = None):
        """Generate a summary chart of the missingness (prevalence of nulls) of
        columns in the input datasets.  By default, missingness is assessed across
        all input datasets

        Args:
            input_dataset (str, optional): Name of one of the input tables in the
            database.  If provided, missingness will be computed for this table alone.
            Defaults to None.

        Examples:
            ```py
            linker.missingness_chart()
            ```
            To view offline (if you don't have an internet connection):
            ```py
            from splink.charts import save_offline_chart
            c = linker.missingness_chart()
            save_offline_chart(c.spec, "test_chart.html")
            ```
            View resultant html file in Jupyter (or just load it in your browser)
            ```py
            from IPython.display import IFrame
            IFrame(src="./test_chart.html", width=1000, height=500
            ```

        Returns:
            altair.Chart: An altair chart
        """
        records = missingness_data(self, input_dataset)
        return missingness_chart(records)

    def completeness_chart(self, input_dataset: str = None, cols: list[str] = None):
        """Generate a summary chart of the completeness (proportion of non-nulls) of
        columns in each of the input datasets. By default, completeness is assessed for
        all column in the input data.

        Args:
            input_dataset (str, optional): Name of one of the input tables in the
                database.  If provided, completeness will be computed for this table
                alone. Defaults to None.
            cols (List[str], optional): List of column names to calculate completeness.
                Default to None.

        Examples:
            ```py
            linker.completeness_chart()
            ```
            To view offline (if you don't have an internet connection):
            ```py
            from splink.charts import save_offline_chart
            c = linker.completeness_chart()
            save_offline_chart(c.spec, "test_chart.html")
            ```
            View resultant html file in Jupyter (or just load it in your browser)
            ```py
            from IPython.display import IFrame
            IFrame(src="./test_chart.html", width=1000, height=500
            ```
        """
        records = completeness_data(self, input_dataset, cols)
        return completeness_chart(records)

    def count_num_comparisons_from_blocking_rule(
        self,
        blocking_rule: str | BlockingRule,
    ) -> int:
        """Compute the number of pairwise record comparisons that would be generated by
        a blocking rule

        Args:
            blocking_rule (str | BlockingRule): The blocking rule to analyse
            link_type (str, optional): The link type.  This is needed only if the
                linker has not yet been provided with a settings dictionary.  Defaults
                to None.
            unique_id_column_name (str, optional):  This is needed only if the
                linker has not yet been provided with a settings dictionary.  Defaults
                to None.

        Examples:
            ```py
            br = "l.surname = r.surname"
            linker.count_num_comparisons_from_blocking_rule(br)
            ```
            > 19387

            ```py
            br = "l.name = r.name and substr(l.dob,1,4) = substr(r.dob,1,4)"
            linker.count_num_comparisons_from_blocking_rule(br)
            ```
            > 394
            Alternatively, you can use the blocking rule library functions
            ```py
            import splink.duckdb.blocking_rule_library as brl
            br = brl.exact_match_rule("surname")
            linker.count_num_comparisons_from_blocking_rule(br)
            ```
            > 3167

        Returns:
            int: The number of comparisons generated by the blocking rule
        """

        blocking_rule = blocking_rule_to_obj(blocking_rule).blocking_rule

        sql = vertically_concatenate_sql(self)
        self._enqueue_sql(sql, "__splink__df_concat")

        sql = number_of_comparisons_generated_by_blocking_rule_post_filters_sql(
            self, blocking_rule
        )
        self._enqueue_sql(sql, "__splink__analyse_blocking_rule")
        res = self._execute_sql_pipeline().as_record_dict()[0]
        return res["count_of_pairwise_comparisons_generated"]

    def _count_num_comparisons_from_blocking_rule_pre_filter_conditions(
        self,
        blocking_rule: str,
    ) -> int:
        """Compute the number of pairwise record comparisons that would be generated by
        a blocking rule, prior to any filters (non equi-join conditions) being applied
        by the SQL engine.

        For more information on what this means, see
        https://github.com/moj-analytical-services/splink/discussions/1391

        Args:
            blocking_rule (str): The blocking rule to analyse

        Returns:
            int: The number of comparisons generated by the blocking rule
        """

        input_dataframes = []
        df_concat = self._initialise_df_concat()

        if df_concat:
            input_dataframes.append(df_concat)

        sqls = count_comparisons_from_blocking_rule_pre_filter_conditions_sqls(
            self, blocking_rule
        )
        for sql in sqls:
            self._enqueue_sql(sql["sql"], sql["output_table_name"])

        res = self._execute_sql_pipeline(input_dataframes).as_record_dict()[0]
        return int(res["count_of_pairwise_comparisons_generated"])

    def cumulative_comparisons_from_blocking_rules_records(
        self,
        blocking_rules: str | BlockingRule | list = None,
    ):
        """Output the number of comparisons generated by each successive blocking rule.

        This is equivalent to the output size of df_predict and details how many
        comparisons each of your individual blocking rules will contribute to the
        total.

        Args:
            blocking_rules (str or list): The blocking rule(s) to compute comparisons
                for. If null, the rules set out in your settings object will be used.

        Examples:
            Generate total comparisons from Blocking Rules defined in settings
            dictionary
            ```py
            linker_settings = DuckDBLinker(df, settings)
            # Compute the cumulative number of comparisons generated by the rules
            # in your settings object.
            linker_settings.cumulative_comparisons_from_blocking_rules_records()
            ```

            Generate total comparisons with custom blocking rules.
            ```py
            blocking_rules = [
               "l.surname = r.surname",
               "l.first_name = r.first_name
                and substr(l.dob,1,4) = substr(r.dob,1,4)"
            ]

            linker_settings.cumulative_comparisons_from_blocking_rules_records(
                blocking_rules
             )
            ```

        Returns:
            List: A list of blocking rules and the corresponding number of
                comparisons it is forecast to generate.
        """
        if blocking_rules:
            blocking_rules = ensure_is_list(blocking_rules)

        records = cumulative_comparisons_generated_by_blocking_rules(
            self, blocking_rules, output_chart=False
        )

        return records

    def cumulative_num_comparisons_from_blocking_rules_chart(
        self,
        blocking_rules: str | BlockingRule | list = None,
    ):
        """Display a chart with the cumulative number of comparisons generated by a
        selection of blocking rules.

        This is equivalent to the output size of df_predict and details how many
        comparisons each of your individual blocking rules will contribute to the
        total.

        Args:
            blocking_rules (str or list): The blocking rule(s) to compute comparisons
                for. If null, the rules set out in your settings object will be used.

        Examples:
            ```py
            linker_settings = DuckDBLinker(df, settings)
            # Compute the cumulative number of comparisons generated by the rules
            # in your settings object.
            linker_settings.cumulative_num_comparisons_from_blocking_rules_chart()
            >>>
            # Generate total comparisons with custom blocking rules.
            blocking_rules = [
               "l.surname = r.surname",
               "l.first_name = r.first_name
                and substr(l.dob,1,4) = substr(r.dob,1,4)"
            ]
            >>>
            linker_settings.cumulative_num_comparisons_from_blocking_rules_chart(
                blocking_rules
             )
            ```

        Returns:
            altair.Chart: An altair chart
        """

        if blocking_rules:
            blocking_rules = ensure_is_list(blocking_rules)

        records = cumulative_comparisons_generated_by_blocking_rules(
            self, blocking_rules, output_chart=True
        )

        return cumulative_blocking_rule_comparisons_generated(records)

    def count_num_comparisons_from_blocking_rules_for_prediction(self, df_predict):
        """Counts the marginal number of edges created from each of the blocking rules
        in `blocking_rules_to_generate_predictions`

        This is different to `count_num_comparisons_from_blocking_rule`
        because it (a) analyses multiple blocking rules rather than a single rule, and
        (b) deduplicates any comparisons that are generated, to tell you the
        marginal effect of each entry in `blocking_rules_to_generate_predictions`

        Args:
            df_predict (SplinkDataFrame): SplinkDataFrame with match weights
            and probabilities of rows matching

        Examples:
            ```py
            linker = DuckDBLinker(df)
            linker.load_model("settings.json")
            df_predict = linker.predict(threshold_match_probability=0.95)
            count_pairwise = linker.count_num_comparisons_from_blocking_rules_for_prediction(df_predict)
            count_pairwise.as_pandas_dataframe(limit=5)
            ```

        Returns:
            SplinkDataFrame: A SplinkDataFrame of the pairwise comparisons and
                estimated pairwise comparisons generated by the blocking rules.
        """  # noqa: E501
        sql = count_num_comparisons_from_blocking_rules_for_prediction_sql(
            self, df_predict
        )
        match_key_analysis = self._sql_to_splink_dataframe_checking_cache(
            sql, "__splink__match_key_analysis"
        )
        return match_key_analysis

    def match_weights_chart(self):
        """Display a chart of the (partial) match weights of the linkage model

        Examples:
            ```py
            linker.match_weights_chart()
            ```
            To view offline (if you don't have an internet connection):
            ```py
            from splink.charts import save_offline_chart
            c = linker.match_weights_chart()
            save_offline_chart(c.spec, "test_chart.html")
            ```
            View resultant html file in Jupyter (or just load it in your browser)
            ```py
            from IPython.display import IFrame
            IFrame(src="./test_chart.html", width=1000, height=500)
            ```

        Returns:
            altair.Chart: An altair chart
        """
        return self._settings_obj.match_weights_chart()

    def tf_adjustment_chart(
        self,
        output_column_name: str,
        n_most_freq: int = 10,
        n_least_freq: int = 10,
        vals_to_include: str | list = None,
        as_dict: bool = False,
    ):
        """Display a chart showing the impact of term frequency adjustments on a
        specific comparison level.
        Each value

        Args:
            output_column_name (str): Name of an output column for which term frequency
                 adjustment has been applied.
            n_most_freq (int, optional): Number of most frequent values to show. If this
                 or `n_least_freq` set to None, all values will be shown.
                Default to 10.
            n_least_freq (int, optional): Number of least frequent values to show. If
                this or `n_most_freq` set to None, all values will be shown.
                Default to 10.
            vals_to_include (list, optional): Specific values for which to show term
                sfrequency adjustments.
                Defaults to None.

        Returns:
            altair.Chart: An altair chart
        """

        # Comparisons with TF adjustments
        tf_comparisons = [
            c._output_column_name
            for c in self._settings_obj.comparisons
            if any([cl._has_tf_adjustments for cl in c.comparison_levels])
        ]
        if output_column_name not in tf_comparisons:
            raise ValueError(
                f"{output_column_name} is not a valid comparison column, or does not"
                f" have term frequency adjustment activated"
            )

        vals_to_include = ensure_is_list(vals_to_include)

        return tf_adjustment_chart(
            self,
            output_column_name,
            n_most_freq,
            n_least_freq,
            vals_to_include,
            as_dict,
        )

    def m_u_parameters_chart(self):
        """Display a chart of the m and u parameters of the linkage model

        Examples:
            ```py
            linker.m_u_parameters_chart()
            ```
            To view offline (if you don't have an internet connection):
            ```py
            from splink.charts import save_offline_chart
            c = linker.match_weights_chart()
            save_offline_chart(c.spec, "test_chart.html")
            ```
            View resultant html file in Jupyter (or just load it in your browser)
            ```py
            from IPython.display import IFrame
            IFrame(src="./test_chart.html", width=1000, height=500)
            ```

        Returns:
            altair.Chart: An altair chart
        """

        return self._settings_obj.m_u_parameters_chart()

    def cluster_studio_dashboard(
        self,
        df_predict: SplinkDataFrame,
        df_clustered: SplinkDataFrame,
        out_path: str,
        sampling_method="random",
        sample_size: int = 10,
        cluster_ids: list = None,
        cluster_names: list = None,
        overwrite: bool = False,
        return_html_as_string=False,
    ):
        """Generate an interactive html visualization of the predicted cluster and
        save to `out_path`.

        Args:
            df_predict (SplinkDataFrame): The outputs of `linker.predict()`
            df_clustered (SplinkDataFrame): The outputs of
                `linker.cluster_pairwise_predictions_at_threshold()`
            out_path (str): The path (including filename) to save the html file to.
            sampling_method (str, optional): `random` or `by_cluster_size`. Defaults to
                `random`.
            sample_size (int, optional): Number of clusters to show in the dahboard.
                Defaults to 10.
            cluster_ids (list): The IDs of the clusters that will be displayed in the
                dashboard.  If provided, ignore the `sampling_method` and `sample_size`
                arguments. Defaults to None.
            overwrite (bool, optional): Overwrite the html file if it already exists?
                Defaults to False.
            cluster_names (list, optional): If provided, the dashboard will display
                these names in the selection box. Ony works in conjunction with
                `cluster_ids`.  Defaults to None.
            return_html_as_string: If True, return the html as a string

        Examples:
            ```py
            df_p = linker.predict()
            df_c = linker.cluster_pairwise_predictions_at_threshold(df_p, 0.5)
            linker.cluster_studio_dashboard(
                df_p, df_c, [0, 4, 7], "cluster_studio.html"
            )
            ```
            Optionally, in Jupyter, you can display the results inline
            Otherwise you can just load the html file in your browser
            ```py
            from IPython.display import IFrame
            IFrame(src="./cluster_studio.html", width="100%", height=1200)
            ```
        """
        self._raise_error_if_necessary_waterfall_columns_not_computed()

        rendered = render_splink_cluster_studio_html(
            self,
            df_predict,
            df_clustered,
            out_path,
            sampling_method=sampling_method,
            sample_size=sample_size,
            cluster_ids=cluster_ids,
            overwrite=overwrite,
            cluster_names=cluster_names,
        )

        if return_html_as_string:
            return rendered

    def save_model_to_json(
        self, out_path: str | None = None, overwrite: bool = False
    ) -> dict:
        """Save the configuration and parameters of the linkage model to a `.json` file.

        The model can later be loaded back in using `linker.load_model()`.
        The settings dict is also returned in case you want to save it a different way.

        Examples:
            ```py
            linker.save_model_to_json("my_settings.json", overwrite=True)
            ```
        Args:
            out_path (str, optional): File path for json file. If None, don't save to
                file. Defaults to None.
            overwrite (bool, optional): Overwrite if already exists? Defaults to False.

        Returns:
            dict: The settings as a dictionary.
        """
        model_dict = self._settings_obj.as_dict()
        if out_path:
            if os.path.isfile(out_path) and not overwrite:
                raise ValueError(
                    f"The path {out_path} already exists. Please provide a different "
                    "path or set overwrite=True"
                )
            with open(out_path, "w", encoding="utf-8") as f:
                json.dump(model_dict, f, indent=4)
        return model_dict

    def save_settings_to_json(
        self, out_path: str | None = None, overwrite: bool = False
    ) -> dict:
        """
        This function is deprecated. Use save_model_to_json() instead.
        """
        warnings.warn(
            "This function is deprecated. Use save_model_to_json() instead.",
            SplinkDeprecated,
            stacklevel=2,
        )
        return self.save_model_to_json(out_path, overwrite)

    def estimate_probability_two_random_records_match(
        self, deterministic_matching_rules, recall
    ):
        """Estimate the model parameter `probability_two_random_records_match` using
        a direct estimation approach.

        See [here](https://github.com/moj-analytical-services/splink/issues/462)
        for discussion of methodology

        Args:
            deterministic_matching_rules (list): A list of deterministic matching
                rules that should be designed to admit very few (none if possible)
                false positives
            recall (float): A guess at the recall the deterministic matching rules
                will attain.  i.e. what proportion of true matches will be recovered
                by these deterministic rules
        """

        if (recall > 1) or (recall <= 0):
            raise ValueError(
                f"Estimated recall must be greater than 0 "
                f"and no more than 1. Supplied value {recall}."
            )

        # If user, by error, provides a single rule as a string
        if isinstance(deterministic_matching_rules, str):
            deterministic_matching_rules = [deterministic_matching_rules]

        records = cumulative_comparisons_generated_by_blocking_rules(
            self,
            deterministic_matching_rules,
        )

        summary_record = records[-1]
        num_observed_matches = summary_record["cumulative_rows"]
        num_total_comparisons = summary_record["cartesian"]

        if num_observed_matches > num_total_comparisons * recall:
            raise ValueError(
                f"Deterministic matching rules led to more "
                f"observed matches than is consistent with supplied recall. "
                f"With these rules, recall must be at least "
                f"{num_observed_matches/num_total_comparisons:,.2f}."
            )

        num_expected_matches = num_observed_matches / recall
        prob = num_expected_matches / num_total_comparisons

        # warn about boundary values, as these will usually be in error
        if num_observed_matches == 0:
            logger.warning(
                f"WARNING: Deterministic matching rules led to no observed matches! "
                f"This means that no possible record pairs are matches, "
                f"and no records are linked to one another.\n"
                f"If this is truly the case then you do not need "
                f"to run the linkage model.\n"
                f"However this is usually in error; "
                f"expected rules to have recall of {100*recall:,.0f}%. "
                f"Consider revising rules as they may have an error."
            )
        if prob == 1:
            logger.warning(
                "WARNING: Probability two random records match is estimated to be 1.\n"
                "This means that all possible record pairs are matches, "
                "and all records are linked to one another.\n"
                "If this is truly the case then you do not need "
                "to run the linkage model.\n"
                "However, it is more likely that this estimate is faulty. "
                "Perhaps your deterministic matching rules include "
                "too many false positives?"
            )

        self._settings_obj._probability_two_random_records_match = prob

        reciprocal_prob = "Infinity" if prob == 0 else f"{1/prob:,.2f}"
        logger.info(
            f"Probability two random records match is estimated to be  {prob:.3g}.\n"
            f"This means that amongst all possible pairwise record comparisons, one in "
            f"{reciprocal_prob} are expected to match.  "
            f"With {num_total_comparisons:,.0f} total"
            " possible comparisons, we expect a total of around "
            f"{num_expected_matches:,.2f} matching pairs"
        )

    def invalidate_cache(self):
        """Invalidate the Splink cache.  Any previously-computed tables
        will be recomputed.
        This is useful, for example, if the input data tables have changed.
        """
        # Before Splink executes a SQL command, it checks the cache to see
        # whether a table already exists with the name of the output table

        # This function has the effect of changing the names of the output tables
        # to include a different unique id

        # As a result, any previously cached tables will not be found
        self._cache_uid = ascii_uid(8)

        # As a result, any previously cached tables will not be found
        self._intermediate_table_cache.invalidate_cache()

        # Drop any existing splink tables from the database
        # Note, this is not actually necessary, it's just good housekeeping
        self.delete_tables_created_by_splink_from_db()

    def register_table_input_nodes_concat_with_tf(self, input_data, overwrite=False):
        """Register a pre-computed version of the input_nodes_concat_with_tf table that
        you want to re-use e.g. that you created in a previous run

        This method allowed you to register this table in the Splink cache
        so it will be used rather than Splink computing this table anew.

        Args:
            input_data: The data you wish to register. This can be either a dictionary,
                pandas dataframe, pyarrow table or a spark dataframe.
            overwrite (bool): Overwrite the table in the underlying database if it
                exists
        """

        table_name_physical = "__splink__df_concat_with_tf_" + self._cache_uid
        splink_dataframe = self.register_table(
            input_data, table_name_physical, overwrite=overwrite
        )
        splink_dataframe.templated_name = "__splink__df_concat_with_tf"

        self._intermediate_table_cache["__splink__df_concat_with_tf"] = splink_dataframe
        return splink_dataframe

    def register_table_predict(self, input_data, overwrite=False):
        table_name_physical = "__splink__df_predict_" + self._cache_uid
        splink_dataframe = self.register_table(
            input_data, table_name_physical, overwrite=overwrite
        )
        self._intermediate_table_cache["__splink__df_predict"] = splink_dataframe
        splink_dataframe.templated_name = "__splink__df_predict"
        return splink_dataframe

    def register_term_frequency_lookup(self, input_data, col_name, overwrite=False):
        input_col = InputColumn(col_name, settings_obj=self._settings_obj)
        table_name_templated = colname_to_tf_tablename(input_col)
        table_name_physical = f"{table_name_templated}_{self._cache_uid}"
        splink_dataframe = self.register_table(
            input_data, table_name_physical, overwrite=overwrite
        )
        self._intermediate_table_cache[table_name_templated] = splink_dataframe
        splink_dataframe.templated_name = table_name_templated
        return splink_dataframe

    def register_labels_table(self, input_data, overwrite=False):
        table_name_physical = "__splink__df_labels_" + ascii_uid(8)
        splink_dataframe = self.register_table(
            input_data, table_name_physical, overwrite=overwrite
        )
        splink_dataframe.templated_name = "__splink__df_labels"
        return splink_dataframe

    def labelling_tool_for_specific_record(
        self,
        unique_id,
        source_dataset=None,
        out_path="labelling_tool.html",
        overwrite=False,
        match_weight_threshold=-4,
        view_in_jupyter=False,
        show_splink_predictions_in_interface=True,
    ):
        """Create a standalone, offline labelling dashboard for a specific record
        as identified by its unique id

        Args:
            unique_id (str): The unique id of the record for which to create the
                labelling tool
            source_dataset (str, optional): If there are multiple datasets, to
                identify the record you must also specify the source_dataset. Defaults
                to None.
            out_path (str, optional): The output path for the labelling tool. Defaults
                to "labelling_tool.html".
            overwrite (bool, optional): If true, overwrite files at the output
                path if they exist. Defaults to False.
            match_weight_threshold (int, optional): Include possible matches in the
                output which score above this threshold. Defaults to -4.
            view_in_jupyter (bool, optional): If you're viewing in the Jupyter
                html viewer, set this to True to extract your labels. Defaults to False.
            show_splink_predictions_in_interface (bool, optional): Whether to
                show information about the Splink model's predictions that could
                potentially bias the decision of the clerical labeller. Defaults to
                True.
        """

        df_comparisons = generate_labelling_tool_comparisons(
            self,
            unique_id,
            source_dataset,
            match_weight_threshold=match_weight_threshold,
        )

        render_labelling_tool_html(
            self,
            df_comparisons,
            show_splink_predictions_in_interface=show_splink_predictions_in_interface,
            out_path=out_path,
            view_in_jupyter=view_in_jupyter,
            overwrite=overwrite,
        )

    def _remove_splinkdataframe_from_cache(self, splink_dataframe: SplinkDataFrame):
        keys_to_delete = set()
        for key, df in self._intermediate_table_cache.items():
            if df.physical_name == splink_dataframe.physical_name:
                keys_to_delete.add(key)

        for k in keys_to_delete:
            del self._intermediate_table_cache[k]<|MERGE_RESOLUTION|>--- conflicted
+++ resolved
@@ -2080,7 +2080,6 @@
         return cc
 
     def profile_columns(
-<<<<<<< HEAD
         self,
         column_expressions: str | list[str],
         top_n=10,
@@ -2111,71 +2110,6 @@
             bottom_n=bottom_n,
             kde_plots=kde_plots,
             distribution_plots=distribution_plots,
-=======
-        self, column_expressions: str | list[str] = None, top_n=10, bottom_n=10
-    ):
-        """
-        Profiles the specified columns of the dataframe initiated with the linker.
-
-        This can be computationally expensive if the dataframe is large.
-
-        For the provided columns with column_expressions (or for all columns if
-         left empty) calculate:
-        - A distribution plot that shows the count of values at each percentile.
-        - A top n chart, that produces a chart showing the count of the top n values
-        within the column
-        - A bottom n chart, that produces a chart showing the count of the bottom
-        n values within the column
-
-        This should be used to explore the dataframe, determine if columns have
-        sufficient completeness for linking, analyse the cardinality of columns, and
-        identify the need for standardisation within a given column.
-
-        Args:
-            linker (object): The initiated linker.
-            column_expressions (list, optional): A list of strings containing the
-                specified column names.
-                If left empty this will default to all columns.
-            top_n (int, optional): The number of top n values to plot.
-            bottom_n (int, optional): The number of bottom n values to plot.
-
-        Returns:
-            altair.Chart or dict: A visualization or JSON specification describing the
-            profiling charts.
-
-        Examples:
-            === ":simple-duckdb: DuckDB"
-                ```py
-                linker = DuckDBLinker(df)
-                linker.profile_columns()
-                ```
-            === ":simple-apachespark: Spark"
-                ```py
-                linker = SparkLinker(df)
-                linker.profile_columns()
-                ```
-            === ":simple-amazonaws: Athena"
-                ```py
-                linker = AthenaLinker(df)
-                linker.profile_columns()
-                ```
-            === ":simple-sqlite: SQLite"
-                ```py
-                linker = SQLiteLinker(df)
-                linker.profile_columns()
-                ```
-
-        Note:
-            - The `linker` object should be an instance of the initiated linker.
-            - The provided `column_expressions` can be a list of column names to
-                profile. If left empty, all columns will be profiled.
-            - The `top_n` and `bottom_n` parameters determine the number of top and
-                 bottom values to display in the respective charts.
-        """
-
-        return profile_columns(
-            self, column_expressions=column_expressions, top_n=top_n, bottom_n=bottom_n
->>>>>>> 13983df2
         )
 
     def _get_labels_tablename_from_input(
