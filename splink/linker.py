--- conflicted
+++ resolved
@@ -3,11 +3,8 @@
 import hashlib
 import json
 import logging
-<<<<<<< HEAD
 import os
-=======
 from collections import UserDict
->>>>>>> 013bc8c5
 from copy import Error, copy, deepcopy
 from statistics import median
 from typing import List, Union
@@ -41,11 +38,9 @@
 from .comparison_level import ComparisonLevel
 from .comparison_vector_distribution import comparison_vector_distribution_sql
 from .comparison_vector_values import compute_comparison_vector_values_sql
-<<<<<<< HEAD
 from .connected_components import (
     _cc_create_unique_id_cols,
     solve_connected_components,
-=======
 from .em_training_session import EMTrainingSession
 from .misc import bayes_factor_to_prob, prob_to_bayes_factor, ensure_is_list, ascii_uid
 from .predict import predict_from_comparison_vectors_sqls
@@ -57,7 +52,6 @@
     _join_tf_to_input_df_sql,
     compute_term_frequencies_from_concat_with_tf,
     term_frequencies_from_concat_with_tf,
->>>>>>> 013bc8c5
 )
 from .em_training_session import EMTrainingSession
 from .estimate_u import estimate_u_values
