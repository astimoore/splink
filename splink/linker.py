--- conflicted
+++ resolved
@@ -1661,21 +1661,15 @@
         # to be used by the training linkers
         self._initialise_df_concat_with_tf()
 
-<<<<<<< HEAD
         # Extract the blocking rule
         # Check it's a BlockingRule (not a SaltedBlockingRule, ExlpodingBlockingRule)
         # and raise error if not specfically a BlockingRule
-        br = blocking_rule_to_obj(blocking_rule)
-        if type(br) is not BlockingRule:
+        blocking_rule = blocking_rule_to_obj(blocking_rule)
+        if type(blocking_rule) is not BlockingRule:
             raise TypeError(
                 "EM blocking rules must be plain blocking rules, not "
                 "salted or exploding blocking rules"
             )
-
-        blocking_rule_sql = br.blocking_rule_sql
-=======
-        blocking_rule = blocking_rule_to_obj(blocking_rule)
->>>>>>> f1288719
 
         if comparisons_to_deactivate:
             # If user provided a string, convert to Comparison object
@@ -1699,7 +1693,7 @@
 
         em_training_session = EMTrainingSession(
             self,
-            blocking_rule_sql,
+            blocking_rule,
             fix_u_probabilities=fix_u_probabilities,
             fix_m_probabilities=fix_m_probabilities,
             fix_probability_two_random_records_match=fix_probability_two_random_records_match,  # noqa 501
