from __future__ import annotations

import hashlib
import json
import logging
import os
import re
import time
import warnings
from copy import copy, deepcopy
from pathlib import Path
from statistics import median

import sqlglot

from splink.input_column import InputColumn, remove_quotes_from_identifiers
from splink.settings_validation.column_lookups import InvalidColumnsLogger
from splink.settings_validation.valid_types import (
    InvalidTypesAndValuesLogger,
    log_comparison_errors,
)

from .accuracy import (
    prediction_errors_from_label_column,
    prediction_errors_from_labels_table,
    truth_space_table_from_labels_column,
    truth_space_table_from_labels_table,
)
from .analyse_blocking import (
    count_comparisons_from_blocking_rule_pre_filter_conditions_sqls,
    cumulative_comparisons_generated_by_blocking_rules,
    number_of_comparisons_generated_by_blocking_rule_post_filters_sql,
)
from .blocking import (
    BlockingRule,
    block_using_rules_sqls,
    blocking_rule_to_obj,
)
from .cache_dict_with_logging import CacheDictWithLogging
from .charts import (
    accuracy_chart,
    completeness_chart,
    confusion_matrix_chart,
    cumulative_blocking_rule_comparisons_generated,
    match_weights_histogram,
    missingness_chart,
    parameter_estimate_comparisons,
    precision_recall_chart,
    roc_chart,
    unlinkables_chart,
    waterfall_chart,
)
from .cluster_metrics import _size_density_sql
from .cluster_studio import render_splink_cluster_studio_html
from .comparison import Comparison
from .comparison_level import ComparisonLevel
from .comparison_vector_distribution import (
    comparison_vector_distribution_sql,
)
from .comparison_vector_values import compute_comparison_vector_values_sql
from .connected_components import (
    _cc_create_unique_id_cols,
    solve_connected_components,
)
from .em_training_session import EMTrainingSession
from .estimate_u import estimate_u_values
from .exceptions import SplinkDeprecated, SplinkException
from .find_matches_to_new_records import add_unique_id_and_source_dataset_cols_if_needed
from .labelling_tool import (
    generate_labelling_tool_comparisons,
    render_labelling_tool_html,
)
from .logging_messages import execute_sql_logging_message_info, log_sql
from .m_from_labels import estimate_m_from_pairwise_labels
from .m_training import estimate_m_values_from_label_column
from .match_key_analysis import (
    count_num_comparisons_from_blocking_rules_for_prediction_sql,
)
from .match_weights_histogram import histogram_data
from .misc import (
    ascii_uid,
    bayes_factor_to_prob,
    ensure_is_list,
    ensure_is_tuple,
    find_unique_source_dataset,
    parse_duration,
    prob_to_bayes_factor,
)
from .missingness import completeness_data, missingness_data
from .pipeline import SQLPipeline
from .predict import predict_from_comparison_vectors_sqls
from .profile_data import profile_columns
from .settings import Settings
from .splink_comparison_viewer import (
    comparison_viewer_table_sqls,
    render_splink_comparison_viewer_html,
)
from .splink_dataframe import SplinkDataFrame
from .term_frequencies import (
    _join_tf_to_input_df_sql,
    colname_to_tf_tablename,
    compute_all_term_frequencies_sqls,
    compute_term_frequencies_from_concat_with_tf,
    term_frequencies_for_single_column_sql,
    term_frequencies_from_concat_with_tf,
    tf_adjustment_chart,
)
from .unique_id_concat import (
    _composite_unique_id_from_edges_sql,
)
from .unlinkables import unlinkables_data
from .vertically_concatenate import vertically_concatenate_sql

logger = logging.getLogger(__name__)


class Linker:
    """The Linker object manages the data linkage process and holds the data linkage
    model.

    Most of Splink's functionality can  be accessed by calling methods (functions)
    on the linker, such as `linker.predict()`, `linker.profile_columns()` etc.

    The Linker class is intended for subclassing for specific backends, e.g.
    a `DuckDBLinker`.
    """

    def __init__(
        self,
        input_table_or_tables: str | list,
        settings_dict: dict | Path,
        accepted_df_dtypes,
        set_up_basic_logging: bool = True,
        input_table_aliases: str | list = None,
        validate_settings: bool = True,
    ):
        """Initialise the linker object, which manages the data linkage process and
        holds the data linkage model.

        Examples:
            === ":simple-duckdb: DuckDB"
                Dedupe
                ```py
                df = pd.read_csv("data_to_dedupe.csv")
                linker = DuckDBLinker(df, settings_dict)
                ```
                Link
                ```py
                df_1 = pd.read_parquet("table_1/")
                df_2 = pd.read_parquet("table_2/")
                linker = DuckDBLinker(
                    [df_1, df_2],
                    settings_dict,
                    input_table_aliases=["customers", "contact_center_callers"]
                    )
                ```
                Dedupe with a pre-trained model read from a json file
                ```py
                df = pd.read_csv("data_to_dedupe.csv")
                linker = DuckDBLinker(df, "model.json")
                ```
            === ":simple-apachespark: Spark"
                Dedupe
                ```py
                df = spark.read.csv("data_to_dedupe.csv")
                linker = SparkLinker(df, settings_dict)
                ```
                Link
                ```py
                df_1 = spark.read.parquet("table_1/")
                df_2 = spark.read.parquet("table_2/")
                linker = SparkLinker(
                    [df_1, df_2],
                    settings_dict,
                    input_table_aliases=["customers", "contact_center_callers"]
                    )
                ```
                Dedupe with a pre-trained model read from a json file
                ```py
                df = spark.read.csv("data_to_dedupe.csv")
                linker = SparkLinker(df, "model.json")
                ```

        Args:
            input_table_or_tables (Union[str, list]): Input data into the linkage model.
                Either a single string (the name of a table in a database) for
                deduplication jobs, or a list of strings  (the name of tables in a
                database) for link_only or link_and_dedupe.  For some linkers, such as
                the DuckDBLinker and the SparkLinker, it's also possible to pass in
                dataframes (Pandas and Spark respectively) rather than strings.
            settings_dict (dict | Path, optional): A Splink settings dictionary, or a
                path to a json defining a settingss dictionary or pre-trained model.
                If not provided when the object is created, can later be added using
                `linker.load_settings()` or `linker.load_model()` Defaults to None.
            set_up_basic_logging (bool, optional): If true, sets ups up basic logging
                so that Splink sends messages at INFO level to stdout. Defaults to True.
            input_table_aliases (Union[str, list], optional): Labels assigned to
                input tables in Splink outputs.  If the names of the tables in the
                input database are long or unspecific, this argument can be used
                to attach more easily readable/interpretable names. Defaults to None.
            validate_settings (bool, optional): When True, check your settings
                dictionary for any potential errors that may cause splink to fail.
        """
        self._db_schema = "splink"
        if set_up_basic_logging:
            logging.basicConfig(
                format="%(message)s",
            )
            splink_logger = logging.getLogger("splink")
            splink_logger.setLevel(logging.INFO)

        self._pipeline = SQLPipeline()

        self._names_of_tables_created_by_splink: set = set()
        self._intermediate_table_cache: dict = CacheDictWithLogging()

        if not isinstance(settings_dict, (dict, type(None))):
            # Run if you've entered a filepath
            # feed it a blank settings dictionary
            self._setup_settings_objs(None)
            self.load_settings(settings_dict)
        else:
            self._validate_settings_components(settings_dict)
            settings_dict = deepcopy(settings_dict)
            self._setup_settings_objs(settings_dict)

        homogenised_tables, homogenised_aliases = self._register_input_tables(
            input_table_or_tables,
            input_table_aliases,
            accepted_df_dtypes,
        )

        self._input_tables_dict = self._get_input_tables_dict(
            homogenised_tables, homogenised_aliases
        )

        self._validate_input_dfs()
        self._validate_settings(validate_settings)
        self._em_training_sessions = []

        self._intermediate_table_cache: CacheDictWithLogging = CacheDictWithLogging()

        self._find_new_matches_mode = False
        self._train_u_using_random_sample_mode = False
        self._compare_two_records_mode = False
        self._self_link_mode = False
        self._analyse_blocking_mode = False
        self._deterministic_link_mode = False

        self.debug_mode = False

    @property
    def _input_columns(
        self,
    ):
        """Retrieve the column names from the input dataset(s)"""
        input_dfs = self._input_tables_dict.values()

        # get a list of the column names for each input frame
        # sort it for consistent ordering, and give each frame's
        # columns as a tuple so we can hash it
        column_names_by_input_df = [
            tuple(sorted([col.name() for col in input_df.columns]))
            for input_df in input_dfs
        ]
        # check that the set of input columns is the same for each frame,
        # fail if the sets are different
        if len(set(column_names_by_input_df)) > 1:
            common_cols = set.intersection(
                *(set(col_names) for col_names in column_names_by_input_df)
            )
            problem_names = {
                col
                for frame_col_names in column_names_by_input_df
                for col in frame_col_names
                if col not in common_cols
            }
            raise SplinkException(
                "All linker input frames must have the same set of columns.  "
                "The following columns were not found in all input frames: "
                + ", ".join(problem_names)
            )

        return next(iter(input_dfs)).columns

    @property
    def _cache_uid(self):
        if self._settings_dict:
            return self._settings_obj._cache_uid
        else:
            return self._cache_uid_no_settings

    @_cache_uid.setter
    def _cache_uid(self, value):
        if self._settings_dict:
            self._settings_obj._cache_uid = value
        else:
            self._cache_uid_no_settings = value

    @property
    def _settings_obj(self) -> Settings:
        if self._settings_obj_ is None:
            raise ValueError(
                "You did not provide a settings dictionary when you "
                "created the linker.  To continue, you need to provide a settings "
                "dictionary using the `load_settings()` method on your linker "
                "object. i.e. linker.load_settings(settings_dict)"
            )
        return self._settings_obj_

    @property
    def _input_tablename_l(self):
        if self._find_new_matches_mode:
            return "__splink__df_concat_with_tf"

        if self._self_link_mode:
            return "__splink__df_concat_with_tf"

        if self._compare_two_records_mode:
            return "__splink__compare_two_records_left_with_tf"

        if self._train_u_using_random_sample_mode:
            if self._two_dataset_link_only:
                return "__splink__df_concat_with_tf_sample_left"
            else:
                return "__splink__df_concat_with_tf_sample"

        if self._analyse_blocking_mode:
            return "__splink__df_concat"

        if self._two_dataset_link_only:
            return "__splink__df_concat_with_tf_left"

        return "__splink__df_concat_with_tf"

    @property
    def _input_tablename_r(self):
        if self._find_new_matches_mode:
            return "__splink__df_new_records_with_tf"

        if self._self_link_mode:
            return "__splink__df_concat_with_tf"

        if self._compare_two_records_mode:
            return "__splink__compare_two_records_right_with_tf"

        if self._train_u_using_random_sample_mode:
            if self._two_dataset_link_only:
                return "__splink__df_concat_with_tf_sample_right"
            else:
                return "__splink__df_concat_with_tf_sample"

        if self._analyse_blocking_mode:
            return "__splink__df_concat"

        if self._two_dataset_link_only:
            return "__splink__df_concat_with_tf_right"
        return "__splink__df_concat_with_tf"

    @property
    def _source_dataset_column_name(self):
        if self._settings_obj_ is None:
            return None

        # Used throughout the scripts to feed our SQL
        if self._settings_obj._source_dataset_column_name_is_required:
            df_obj = next(iter(self._input_tables_dict.values()))
            columns = df_obj.columns_escaped

            input_column, src_ds_col = self._settings_obj_._source_dataset_col
            return "__splink_source_dataset" if src_ds_col in columns else input_column
        else:
            return None

    @property
    def _two_dataset_link_only(self):
        # Two dataset link only join is a special case where an inner join of the
        # two datasets is much more efficient than self-joining the vertically
        # concatenation of all input datasets
        if self._find_new_matches_mode:
            return True

        if self._compare_two_records_mode:
            return True

        if self._analyse_blocking_mode:
            return False

        if (
            len(self._input_tables_dict) == 2
            and self._settings_obj._link_type == "link_only"
        ):
            return True
        else:
            return False

    @property
    def _sql_dialect(self):
        if self._sql_dialect_ is None:
            raise NotImplementedError(
                f"No SQL dialect set on object of type {type(self)}. "
                "Did you make sure to create a dialect-specific Linker?"
            )
        return self._sql_dialect_

    @property
    def _infinity_expression(self):
        raise NotImplementedError(
            f"infinity sql expression not available for {type(self)}"
        )

    def _random_sample_sql(
        self, proportion, sample_size, seed=None, table=None, unique_id=None
    ):
        raise NotImplementedError("Random sample sql not implemented for this linker")

    @property
    def _verify_link_only_job(self):
        cache = self._intermediate_table_cache
        if "__splink__df_concat_with_tf" not in cache:
            return

        if self._settings_obj._link_type == "link_only":
            # if input datasets > 1 then skip
            if len(self._input_tables_dict) > 1:
                return

            # else, check if source dataset column is populated...
            src_ds = self._source_dataset_column_name
            if src_ds == "__splink_source_dataset":
                _, src_ds = self._settings_obj_._source_dataset_col

            sql = find_unique_source_dataset(src_ds)
            self._enqueue_sql(sql, "source_ds_distinct")
            src_ds_distinct = self._execute_sql_pipeline(
                [cache["__splink__df_concat_with_tf"]]
            )
            if len(src_ds_distinct.as_record_dict()) == 1:
                raise SplinkException(
                    "if `link_type` is `link_only`, it should have at least two "
                    "input dataframes, or one dataframe with a `source_dataset` "
                    "column outlining which dataset each record belongs to."
                )

    def _register_input_tables(self, input_tables, input_aliases, accepted_df_dtypes):
        # 'homogenised' means all entries are strings representing tables
        homogenised_tables = []
        homogenised_aliases = []
        accepted_df_dtypes = ensure_is_tuple(accepted_df_dtypes)

        existing_tables = []
        for alias in input_aliases:
            # Check if alias is a string (indicating a table name) and that it is not
            # a file path.
            if not isinstance(alias, str) or re.match(pattern=r".*", string=alias):
                continue
            exists = self._table_exists_in_database(alias)
            if exists:
                existing_tables.append(f"'{alias}'")
        if existing_tables:
            input_tables = ", ".join(existing_tables)
            raise ValueError(
                f"Table(s): {input_tables} already exists in database. "
                "Please remove or rename it/them before retrying"
            )

        for i, (table, alias) in enumerate(zip(input_tables, input_aliases)):
            if isinstance(alias, accepted_df_dtypes):
                alias = f"__splink__input_table_{i}"

            if isinstance(table, accepted_df_dtypes):
                self._table_registration(table, alias)
                table = alias

            homogenised_tables.append(table)
            homogenised_aliases.append(alias)

        return homogenised_tables, homogenised_aliases

    def _setup_settings_objs(self, settings_dict):
        # Setup the linker class's required settings
        self._settings_dict = settings_dict

        # if settings_dict is passed, set sql_dialect on it if missing, and make sure
        # incompatible dialect not passed
        if settings_dict is not None and settings_dict.get("sql_dialect", None) is None:
            settings_dict["sql_dialect"] = self._sql_dialect

        if settings_dict is None:
            self._cache_uid_no_settings = ascii_uid(8)
        else:
            uid = settings_dict.get("linker_uid", ascii_uid(8))
            settings_dict["linker_uid"] = uid

        if settings_dict is None:
            self._settings_obj_ = None
        else:
            self._settings_obj_ = Settings(settings_dict)

    def _check_for_valid_settings(self):
        if (
            # no settings to check
            self._settings_obj_ is None
            or
            # raw tables don't yet exist in db
            not hasattr(self, "_input_tables_dict")
        ):
            return False
        else:
            return True

    def _validate_settings_components(self, settings_dict):
        # Vaidate our settings after plugging them through
        # `Settings(<settings>)`
        if settings_dict is None:
            return

        log_comparison_errors(
            # null if not in dict - check using value is ignored
            settings_dict.get("comparisons", None),
            self._sql_dialect,
        )

    def _validate_settings(self, validate_settings):
        # Vaidate our settings after plugging them through
        # `Settings(<settings>)`
        if not self._check_for_valid_settings():
            return

        # Run miscellaneous checks on our settings dictionary.
        settings_invalid_types_values = InvalidTypesAndValuesLogger(self)
        settings_invalid_types_values._validate_dialect()

        # Constructs output logs for our various settings inputs
        if validate_settings:
            InvalidColumnsLogger(self).construct_output_logs()

    def _initialise_df_concat(self, materialise=False):
        cache = self._intermediate_table_cache
        concat_df = None
        if "__splink__df_concat" in cache:
            concat_df = cache.get_with_logging("__splink__df_concat")
        elif "__splink__df_concat_with_tf" in cache:
            concat_df = cache.get_with_logging("__splink__df_concat_with_tf")
            concat_df.templated_name = "__splink__df_concat"
        else:
            if materialise:
                # Clear the pipeline if we are materialising
                # There's no reason not to do this, since when
                # we execute the pipeline, it'll get cleared anyway
                self._pipeline.reset()
            sql = vertically_concatenate_sql(self)
            self._enqueue_sql(sql, "__splink__df_concat")
            if materialise:
                concat_df = self._execute_sql_pipeline()
                cache["__splink__df_concat"] = concat_df

        return concat_df

    def _initialise_df_concat_with_tf(self, materialise=True):
        cache = self._intermediate_table_cache
        nodes_with_tf = None
        if "__splink__df_concat_with_tf" in cache:
            nodes_with_tf = cache.get_with_logging("__splink__df_concat_with_tf")

        else:
            if materialise:
                # Clear the pipeline if we are materialising
                # There's no reason not to do this, since when
                # we execute the pipeline, it'll get cleared anyway
                self._pipeline.reset()

            sql = vertically_concatenate_sql(self)
            self._enqueue_sql(sql, "__splink__df_concat")

            sqls = compute_all_term_frequencies_sqls(self)
            for sql in sqls:
                self._enqueue_sql(sql["sql"], sql["output_table_name"])

            if materialise:
                nodes_with_tf = self._execute_sql_pipeline()
                cache["__splink__df_concat_with_tf"] = nodes_with_tf

        # verify the link job
        if self._settings_obj_ is not None:
            self._verify_link_only_job

        return nodes_with_tf

    def _table_to_splink_dataframe(
        self, templated_name, physical_name
    ) -> SplinkDataFrame:
        """Create a SplinkDataframe from a table in the underlying database called
        `physical_name`.

        Associate a `templated_name` with this table, which signifies the purpose
        or 'meaning' of this table to splink. (e.g. `__splink__df_blocked`)

        Args:
            templated_name (str): The purpose of the table to Splink
            physical_name (str): The name of the table in the underlying databse
        """
        raise NotImplementedError(
            "_table_to_splink_dataframe not implemented on this linker"
        )

    def _enqueue_sql(self, sql, output_table_name):
        """Add sql to the current pipeline, but do not execute the pipeline."""
        self._pipeline.enqueue_sql(sql, output_table_name)

    def _execute_sql_pipeline(
        self,
        input_dataframes: list[SplinkDataFrame] = [],
        use_cache=True,
    ) -> SplinkDataFrame:
        """Execute the SQL queued in the current pipeline as a single statement
        e.g. `with a as (), b as , c as (), select ... from c`, then execute the
        pipeline, returning the resultant table as a SplinkDataFrame

        Args:
            input_dataframes (List[SplinkDataFrame], optional): A 'starting point' of
                SplinkDataFrames if needed. Defaults to [].
            use_cache (bool, optional): If true, look at whether the SQL pipeline has
                been executed before, and if so, use the existing result. Defaults to
                True.

        Returns:
            SplinkDataFrame: An abstraction representing the table created by the sql
                pipeline
        """

        if not self.debug_mode:
            sql_gen = self._pipeline._generate_pipeline(input_dataframes)

            output_tablename_templated = self._pipeline.queue[-1].output_table_name

            try:
                dataframe = self._sql_to_splink_dataframe_checking_cache(
                    sql_gen,
                    output_tablename_templated,
                    use_cache,
                )
            except Exception as e:
                raise e
            finally:
                self._pipeline.reset()

            return dataframe
        else:
            # In debug mode, we do not pipeline the sql and print the
            # results of each part of the pipeline
            for task in self._pipeline._generate_pipeline_parts(input_dataframes):
                start_time = time.time()
                output_tablename = task.output_table_name
                sql = task.sql
                print("------")  # noqa: T201
                print(  # noqa: T201
                    f"--------Creating table: {output_tablename}--------"
                )

                dataframe = self._sql_to_splink_dataframe_checking_cache(
                    sql,
                    output_tablename,
                    use_cache=False,
                )
                run_time = parse_duration(time.time() - start_time)
                print(f"Step ran in: {run_time}")  # noqa: T201
            self._pipeline.reset()
            return dataframe

    def _execute_sql_against_backend(
        self, sql: str, templated_name: str, physical_name: str
    ) -> SplinkDataFrame:
        """Execute a single sql SELECT statement, returning a SplinkDataFrame.

        Subclasses should implement this, using _log_and_run_sql_execution() within
        their implementation, maybe doing some SQL translation or other prep/cleanup
        work before/after.
        """
        raise NotImplementedError(
            f"_execute_sql_against_backend not implemented for {type(self)}"
        )

    def _run_sql_execution(
        self, final_sql: str, templated_name: str, physical_name: str
    ) -> SplinkDataFrame:
        """**Actually** execute the sql against the backend database.

        This is intended to be implemented by a subclass, but not actually called
        directly. Instead, call _log_and_run_sql_execution, and that will call
        this method.

        This could return something, or not. It's up to the Linker subclass to decide.
        """
        raise NotImplementedError(
            f"_run_sql_execution not implemented for {type(self)}"
        )

    def _log_and_run_sql_execution(
        self, final_sql: str, templated_name: str, physical_name: str
    ) -> SplinkDataFrame:
        """Log the sql, then call _run_sql_execution(), wrapping any errors"""
        logger.debug(execute_sql_logging_message_info(templated_name, physical_name))
        logger.log(5, log_sql(final_sql))
        try:
            return self._run_sql_execution(final_sql, templated_name, physical_name)
        except Exception as e:
            # Parse our SQL through sqlglot to pretty print
            try:
                final_sql = sqlglot.parse_one(
                    final_sql,
                    read=self._sql_dialect,
                ).sql(pretty=True)
                # if sqlglot produces any errors, just report the raw SQL
            except Exception:
                pass

            raise SplinkException(
                f"Error executing the following sql for table "
                f"`{templated_name}`({physical_name}):\n{final_sql}"
                f"\n\nError was: {e}"
            ) from e

    def register_table(self, input, table_name, overwrite=False):
        """
        Register a table to your backend database, to be used in one of the
        splink methods, or simply to allow querying.

        Tables can be of type: dictionary, record level dictionary,
        pandas dataframe, pyarrow table and in the spark case, a spark df.

        Examples:
            ```py
            test_dict = {"a": [666,777,888],"b": [4,5,6]}
            linker.register_table(test_dict, "test_dict")
            linker.query_sql("select * from test_dict")
            ```

        Args:
            input: The data you wish to register. This can be either a dictionary,
                pandas dataframe, pyarrow table or a spark dataframe.
            table_name (str): The name you wish to assign to the table.
            overwrite (bool): Overwrite the table in the underlying database if it
                exists

        Returns:
            SplinkDataFrame: An abstraction representing the table created by the sql
                pipeline
        """

        raise NotImplementedError(f"register_table not implemented for {type(self)}")

    def _table_registration(self, input, table_name):
        """
        Register a table to your backend database, to be used in one of the
        splink methods, or simply to allow querying.

        Tables can be of type: dictionary, record level dictionary,
        pandas dataframe, pyarrow table and in the spark case, a spark df.

        This function is contains no overwrite functionality, so it can be used
        where we don't want to allow for overwriting.

        Args:
            input: The data you wish to register. This can be either a dictionary,
                pandas dataframe, pyarrow table or a spark dataframe.
            table_name (str): The name you wish to assign to the table.

        Returns:
            None
        """

        raise NotImplementedError(
            f"_table_registration not implemented for {type(self)}"
        )

    def query_sql(self, sql, output_type="pandas"):
        """
        Run a SQL query against your backend database and return
        the resulting output.

        Examples:
            === ":simple-duckdb: DuckDB"
                ```py
                linker = DuckDBLinker(df, settings)
                df_predict = linker.predict()
                linker.query_sql(f"select * from {df_predict.physical_name} limit 10")
                ```
            === ":simple-apachespark: Spark"
                ```py
                linker = SparkLinker(df, settings)
                df_predict = linker.predict()
                linker.query_sql(f"select * from {df_predict.physical_name} limit 10")
                ```
            === ":simple-amazonaws: Athena"
                ```py
                linker = AthenaLinker(df, settings)
                df_predict = linker.predict()
                linker.query_sql(f"select * from {df_predict.physical_name} limit 10")
                ```
            === ":simple-sqlite: SQLite"
                ```py
                linker = SQLiteLinker(df, settings)
                df_predict = linker.predict()
                linker.query_sql(f"select * from {df_predict.physical_name} limit 10")
            ```

        Args:
            sql (str): The SQL to be queried.
            output_type (str): One of splink_df/splinkdf or pandas.
                This determines the type of table that your results are output in.
        """

        output_tablename_templated = "__splink__df_sql_query"

        splink_dataframe = self._sql_to_splink_dataframe_checking_cache(
            sql,
            output_tablename_templated,
            use_cache=False,
        )

        if output_type in ("splink_df", "splinkdf"):
            return splink_dataframe
        elif output_type == "pandas":
            out = splink_dataframe.as_pandas_dataframe()
            # If pandas, drop the table to cleanup the db
            splink_dataframe.drop_table_from_database_and_remove_from_cache()
            return out
        else:
            raise ValueError(
                f"output_type '{output_type}' is not supported.",
                "Must be one of 'splink_df'/'splinkdf' or 'pandas'",
            )

    def _sql_to_splink_dataframe_checking_cache(
        self,
        sql,
        output_tablename_templated,
        use_cache=True,
    ) -> SplinkDataFrame:
        """Execute sql, or if identical sql has been run before, return cached results.

        This function
            - is used by _execute_sql_pipeline to to execute SQL
            - or can be used directly if you have a single SQL statement that's
              not in a pipeline

        Return a SplinkDataFrame representing the results of the SQL
        """

        to_hash = (sql + self._cache_uid).encode("utf-8")
        hash = hashlib.sha256(to_hash).hexdigest()[:9]
        # Ensure hash is valid sql table name
        table_name_hash = f"{output_tablename_templated}_{hash}"

        if use_cache:
            # Certain tables are put in the cache using their templated_name
            # An example is __splink__df_concat_with_tf
            # These tables are put in the cache when they are first calculated
            # e.g. with _initialise_df_concat_with_tf()
            # But they can also be put in the cache manually using
            # e.g. register_table_input_nodes_concat_with_tf()

            # Look for these 'named' tables in the cache prior
            # to looking for the hashed version

            if output_tablename_templated in self._intermediate_table_cache:
                return self._intermediate_table_cache.get_with_logging(
                    output_tablename_templated
                )

            if table_name_hash in self._intermediate_table_cache:
                return self._intermediate_table_cache.get_with_logging(table_name_hash)

            # If not in cache, fall back on checking the database
            if self._table_exists_in_database(table_name_hash):
                logger.debug(
                    f"Found cache for {output_tablename_templated} "
                    f"in database using table name with physical name {table_name_hash}"
                )
                return self._table_to_splink_dataframe(
                    output_tablename_templated, table_name_hash
                )

        if self.debug_mode:
            print(sql)  # noqa: T201
            splink_dataframe = self._execute_sql_against_backend(
                sql,
                output_tablename_templated,
                output_tablename_templated,
            )

            self._intermediate_table_cache.executed_queries.append(splink_dataframe)

            df_pd = splink_dataframe.as_pandas_dataframe()
            try:
                from IPython.display import display

                display(df_pd)
            except ModuleNotFoundError:
                print(df_pd)  # noqa: T201

        else:
            splink_dataframe = self._execute_sql_against_backend(
                sql, output_tablename_templated, table_name_hash
            )
            self._intermediate_table_cache.executed_queries.append(splink_dataframe)

        splink_dataframe.created_by_splink = True
        splink_dataframe.sql_used_to_create = sql

        physical_name = splink_dataframe.physical_name

        self._intermediate_table_cache[physical_name] = splink_dataframe

        return splink_dataframe

    def __deepcopy__(self, memo):
        """When we do EM training, we need a copy of the linker which is independent
        of the main linker e.g. setting parameters on the copy will not affect the
        main linker.  This method implements ensures linker can be deepcopied.
        """
        new_linker = copy(self)
        new_linker._em_training_sessions = []
        new_settings = deepcopy(self._settings_obj_)
        new_linker._settings_obj_ = new_settings
        return new_linker

    def _ensure_aliases_populated_and_is_list(
        self, input_table_or_tables, input_table_aliases
    ):
        if input_table_aliases is None:
            input_table_aliases = input_table_or_tables

        input_table_aliases = ensure_is_list(input_table_aliases)

        return input_table_aliases

    def _get_input_tables_dict(self, input_table_or_tables, input_table_aliases):
        input_table_or_tables = ensure_is_list(input_table_or_tables)

        input_table_aliases = self._ensure_aliases_populated_and_is_list(
            input_table_or_tables, input_table_aliases
        )

        d = {}
        for table_name, table_alias in zip(input_table_or_tables, input_table_aliases):
            d[table_alias] = self._table_to_splink_dataframe(table_alias, table_name)
        return d

    def _get_input_tf_dict(self, df_dict):
        d = {}
        for df_name, df_value in df_dict.items():
            renamed = colname_to_tf_tablename(df_name)
            d[renamed] = self._table_to_splink_dataframe(renamed, df_value)
        return d

    def _predict_warning(self):
        if not self._settings_obj._is_fully_trained:
            msg = (
                "\n -- WARNING --\n"
                "You have called predict(), but there are some parameter "
                "estimates which have neither been estimated or specified in your "
                "settings dictionary.  To produce predictions the following"
                " untrained trained parameters will use default values."
            )
            messages = self._settings_obj._not_trained_messages()

            warn_message = "\n".join([msg] + messages)

            logger.warning(warn_message)

    def _table_exists_in_database(self, table_name):
        raise NotImplementedError(
            f"table_exists_in_database not implemented for {type(self)}"
        )

    def _validate_input_dfs(self):
        if not hasattr(self, "_input_tables_dict"):
            # This is only triggered where a user loads a settings dict from a
            # given file path.
            return

        for df in self._input_tables_dict.values():
            df.validate()

        if self._settings_obj_ is not None:
            if self._settings_obj._link_type == "dedupe_only":
                if len(self._input_tables_dict) > 1:
                    raise ValueError(
                        'If link_type = "dedupe only" then input tables must contain '
                        "only a single input table",
                    )

    def _populate_probability_two_random_records_match_from_trained_values(self):
        recip_prop_matches_estimates = []

        logger.log(
            15,
            (
                "---- Using training sessions to compute "
                "probability two random records match ----"
            ),
        )
        for em_training_session in self._em_training_sessions:
            training_lambda = (
                em_training_session._settings_obj._probability_two_random_records_match
            )
            training_lambda_bf = prob_to_bayes_factor(training_lambda)
            reverse_levels = (
                em_training_session._comparison_levels_to_reverse_blocking_rule
            )

            logger.log(
                15,
                "\n"
                f"Probability two random records match from trained model blocking on "
                f"{em_training_session._blocking_rule_for_training.blocking_rule_sql}: "
                f"{training_lambda:,.3f}",
            )

            for reverse_level in reverse_levels:
                # Get comparison level on current settings obj
                cc = self._settings_obj._get_comparison_by_output_column_name(
                    reverse_level.comparison._output_column_name
                )

                cl = cc._get_comparison_level_by_comparison_vector_value(
                    reverse_level._comparison_vector_value
                )

                if cl._has_estimated_values:
                    bf = cl._trained_m_median / cl._trained_u_median
                else:
                    bf = cl._bayes_factor

                logger.log(
                    15,
                    f"Reversing comparison level {cc._output_column_name}"
                    f" using bayes factor {bf:,.3f}",
                )

                training_lambda_bf = training_lambda_bf / bf

                as_prob = bayes_factor_to_prob(training_lambda_bf)

                logger.log(
                    15,
                    (
                        "This estimate of probability two random records match now: "
                        f" {as_prob:,.3f} "
                        f"with reciprocal {(1/as_prob):,.3f}"
                    ),
                )
            logger.log(15, "\n---------")
            p = bayes_factor_to_prob(training_lambda_bf)
            recip_prop_matches_estimates.append(1 / p)

        prop_matches_estimate = 1 / median(recip_prop_matches_estimates)

        self._settings_obj._probability_two_random_records_match = prop_matches_estimate
        logger.log(
            15,
            "\nMedian of prop of matches estimates: "
            f"{self._settings_obj._probability_two_random_records_match:,.3f} "
            "reciprocal "
            f"{1/self._settings_obj._probability_two_random_records_match:,.3f}",
        )

    def _populate_m_u_from_trained_values(self):
        ccs = self._settings_obj.comparisons

        for cc in ccs:
            for cl in cc._comparison_levels_excluding_null:
                if cl._has_estimated_u_values:
                    cl.u_probability = cl._trained_u_median
                if cl._has_estimated_m_values:
                    cl.m_probability = cl._trained_m_median

    def delete_tables_created_by_splink_from_db(self):
        for splink_df in list(self._intermediate_table_cache.values()):
            if splink_df.created_by_splink:
                splink_df.drop_table_from_database_and_remove_from_cache()

    def _raise_error_if_necessary_waterfall_columns_not_computed(self):
        ricc = self._settings_obj._retain_intermediate_calculation_columns
        rmc = self._settings_obj._retain_matching_columns
        if not (ricc and rmc):
            raise ValueError(
                "retain_intermediate_calculation_columns and "
                "retain_matching_columns must both be set to True in your settings"
                " dictionary to use this function, because otherwise the necessary "
                "columns will not be available in the input records."
                f" Their current values are {ricc} and {rmc}, respectively. "
                "Please re-run your linkage with them both set to True."
            )

    def _raise_error_if_necessary_accuracy_columns_not_computed(self):
        rmc = self._settings_obj._retain_matching_columns
        if not (rmc):
            raise ValueError(
                "retain_matching_columns must be set to True in your settings"
                " dictionary to use this function, because otherwise the necessary "
                "columns will not be available in the input records."
                f" Its current value is {rmc}. "
                "Please re-run your linkage with it set to True."
            )

    def load_settings(
        self,
        settings_dict: dict | str | Path,
        validate_settings: str = True,
    ):
        """Initialise settings for the linker.  To be used if settings were
        not passed to the linker on creation. This can either be in the form
        of a settings dictionary or a filepath to a json file containing a
        valid settings dictionary.

        Examples:
            ```py
            linker = DuckDBLinker(df)
            linker.profile_columns(["first_name", "surname"])
            linker.load_settings(settings_dict, validate_settings=True)
            ```

        Args:
            settings_dict (dict | str | Path): A Splink settings dictionary or
                the path to your settings json file.
            validate_settings (bool, optional): When True, check your settings
                dictionary for any potential errors that may cause splink to fail.
        """

        if not isinstance(settings_dict, dict):
            p = Path(settings_dict)
            settings_dict = json.loads(p.read_text())

        # Store the cache ID so it can be reloaded after cache invalidation
        cache_id = self._cache_uid
        # So we don't run into any issues with generated tables having
        # invalid columns as settings have been tweaked, invalidate
        # the cache and allow these tables to be recomputed.

        # This is less efficient, but triggers infrequently and ensures we don't
        # run into issues where the defaults used conflict with the actual values
        # supplied in settings.

        # This is particularly relevant with `source_dataset`, which appears within
        # concat_with_tf.
        self.invalidate_cache()

        # If a uid already exists in your settings object, prioritise this
        settings_dict["linker_uid"] = settings_dict.get("linker_uid", cache_id)
        settings_dict["sql_dialect"] = settings_dict.get(
            "sql_dialect", self._sql_dialect
        )
        self._settings_dict = settings_dict
        self._settings_obj_ = Settings(settings_dict)
        self._validate_input_dfs()
        self._validate_settings(validate_settings)

    def load_model(self, model_path: Path):
        """
        Load a pre-defined model from a json file into the linker.
        This is intended to be used with the output of
        `save_model_to_json()`.

        Examples:
            ```py
            linker.load_model("my_settings.json")
            ```

        Args:
            model_path (Path): A path to your model settings json file.
        """

        return self.load_settings(model_path)

    def initialise_settings(self, settings_dict: dict):
        """*This method is now deprecated. Please use `load_settings`
        when loading existing settings or `load_model` when loading
         a pre-trained model.*

        Initialise settings for the linker.  To be used if settings were
        not passed to the linker on creation.
        Examples:
            === ":simple-duckdb: DuckDB"
                ```py
                linker = DuckDBLinker(df)
                linker.profile_columns(["first_name", "surname"])
                linker.initialise_settings(settings_dict)
                ```
            === ":simple-apachespark: Spark"
                ```py
                linker = SparkLinker(df)
                linker.profile_columns(["first_name", "surname"])
                linker.initialise_settings(settings_dict)
                ```
            === ":simple-amazonaws: Athena"
                ```py
                linker = AthenaLinker(df)
                linker.profile_columns(["first_name", "surname"])
                linker.initialise_settings(settings_dict)
                ```
            === ":simple-sqlite: SQLite"
                ```py
                linker = SQLiteLinker(df)
                linker.profile_columns(["first_name", "surname"])
                linker.initialise_settings(settings_dict)
                ```
        Args:
            settings_dict (dict): A Splink settings dictionary
        """
        # If a uid already exists in your settings object, prioritise this
        settings_dict["linker_uid"] = settings_dict.get("linker_uid", self._cache_uid)
        settings_dict["sql_dialect"] = settings_dict.get(
            "sql_dialect", self._sql_dialect
        )
        self._settings_dict = settings_dict
        self._settings_obj_ = Settings(settings_dict)
        self._validate_input_dfs()
        self._validate_dialect()

        warnings.warn(
            "`initialise_settings` is deprecated. We advise you use "
            "`linker.load_settings()` when loading in your settings or a previously "
            "trained model.",
            SplinkDeprecated,
            stacklevel=2,
        )

    def load_settings_from_json(self, in_path: str | Path):
        """*This method is now deprecated. Please use `load_settings`
        when loading existing settings or `load_model` when loading
         a pre-trained model.*

        Load settings from a `.json` file.
        This `.json` file would usually be the output of
        `linker.save_model_to_json()`
        Examples:
            ```py
            linker.load_settings_from_json("my_settings.json")
            ```
        Args:
            in_path (str): Path to settings json file
        """
        self.load_settings(in_path)

        warnings.warn(
            "`load_settings_from_json` is deprecated. We advise you use "
            "`linker.load_settings()` when loading in your settings or a previously "
            "trained model.",
            SplinkDeprecated,
            stacklevel=2,
        )

    def compute_tf_table(self, column_name: str) -> SplinkDataFrame:
        """Compute a term frequency table for a given column and persist to the database

        This method is useful if you want to pre-compute term frequency tables e.g.
        so that real time linkage executes faster, or so that you can estimate
        various models without having to recompute term frequency tables each time

        Examples:
            === ":simple-duckdb: DuckDB"
                Real time linkage
                ```py
                linker = DuckDBLinker(df)
                linker.load_settings("saved_settings.json")
                linker.compute_tf_table("surname")
                linker.compare_two_records(record_left, record_right)
                ```
                Pre-computed term frequency tables
                ```py
                linker = DuckDBLinker(df)
                df_first_name_tf = linker.compute_tf_table("first_name")
                df_first_name_tf.write.parquet("folder/first_name_tf")
                >>>
                # On subsequent data linking job, read this table rather than recompute
                df_first_name_tf = pd.read_parquet("folder/first_name_tf")
                df_first_name_tf.createOrReplaceTempView("__splink__df_tf_first_name")
                ```
            === ":simple-apachespark: Spark"
                Real time linkage
                ```py
                linker = SparkLinker(df)
                linker.load_settings("saved_settings.json")
                linker.compute_tf_table("surname")
                linker.compare_two_records(record_left, record_right)
                ```
                Pre-computed term frequency tables
                ```py
                linker = SparkLinker(df)
                df_first_name_tf = linker.compute_tf_table("first_name")
                df_first_name_tf.write.parquet("folder/first_name_tf")
                >>>
                # On subsequent data linking job, read this table rather than recompute
                df_first_name_tf = spark.read.parquet("folder/first_name_tf")
                df_first_name_tf.createOrReplaceTempView("__splink__df_tf_first_name")
                ```

        Args:
            column_name (str): The column name in the input table

        Returns:
            SplinkDataFrame: The resultant table as a splink data frame
        """

        input_col = InputColumn(column_name, settings_obj=self._settings_obj)
        tf_tablename = colname_to_tf_tablename(input_col)
        cache = self._intermediate_table_cache
        concat_tf_tables = [
            remove_quotes_from_identifiers(tf_col.input_name_as_tree).sql()
            for tf_col in self._settings_obj._term_frequency_columns
        ]

        if tf_tablename in cache:
            tf_df = cache.get_with_logging(tf_tablename)
        elif "__splink__df_concat_with_tf" in cache and column_name in concat_tf_tables:
            self._pipeline.reset()
            # If our df_concat_with_tf table already exists, use backwards inference to
            # find a given tf table
            colname = InputColumn(column_name)
            sql = term_frequencies_from_concat_with_tf(colname)
            self._enqueue_sql(sql, colname_to_tf_tablename(colname))
            tf_df = self._execute_sql_pipeline([cache["__splink__df_concat_with_tf"]])
            self._intermediate_table_cache[tf_tablename] = tf_df
        else:
            # Clear the pipeline if we are materialising
            self._pipeline.reset()
            df_concat = self._initialise_df_concat()
            input_dfs = []
            if df_concat:
                input_dfs.append(df_concat)
            sql = term_frequencies_for_single_column_sql(input_col)
            self._enqueue_sql(sql, tf_tablename)
            tf_df = self._execute_sql_pipeline(input_dfs)
            self._intermediate_table_cache[tf_tablename] = tf_df

        return tf_df

    def deterministic_link(self) -> SplinkDataFrame:
        """Uses the blocking rules specified by
        `blocking_rules_to_generate_predictions` in the settings dictionary to
        generate pairwise record comparisons.

        For deterministic linkage, this should be a list of blocking rules which
        are strict enough to generate only true links.

        Deterministic linkage, however, is likely to result in missed links
        (false negatives).

        Examples:
            === ":simple-duckdb: DuckDB"
                ```py
                from splink.duckdb.linker import DuckDBLinker

                settings = {
                    "link_type": "dedupe_only",
                    "blocking_rules_to_generate_predictions": [
                        "l.first_name = r.first_name",
                        "l.surname = r.surname",
                    ],
                    "comparisons": []
                }
                >>>
                linker = DuckDBLinker(df, settings)
                df = linker.deterministic_link()
                ```
            === ":simple-apachespark: Spark"
                ```py
                from splink.spark.linker import SparkLinker

                settings = {
                    "link_type": "dedupe_only",
                    "blocking_rules_to_generate_predictions": [
                        "l.first_name = r.first_name",
                        "l.surname = r.surname",
                    ],
                    "comparisons": []
                }
                >>>
                linker = SparkLinker(df, settings)
                df = linker.deterministic_link()
                ```
            === ":simple-amazonaws: Athena"
                ```py
                from splink.athena.linker import AthenaLinker

                settings = {
                    "link_type": "dedupe_only",
                    "blocking_rules_to_generate_predictions": [
                        "l.first_name = r.first_name",
                        "l.surname = r.surname",
                    ],
                    "comparisons": []
                }
                >>>
                linker = AthenaLinker(df, settings)
                df = linker.deterministic_link()
                ```
            === ":simple-sqlite: SQLite"
                ```py
                from splink.sqlite.linker import SQLiteLinker

                settings = {
                    "link_type": "dedupe_only",
                    "blocking_rules_to_generate_predictions": [
                        "l.first_name = r.first_name",
                        "l.surname = r.surname",
                    ],
                    "comparisons": []
                }
                >>>
                linker = SQLiteLinker(df, settings)
                df = linker.deterministic_link()
                ```

        Returns:
            SplinkDataFrame: A SplinkDataFrame of the pairwise comparisons.  This
                represents a table materialised in the database. Methods on the
                SplinkDataFrame allow you to access the underlying data.
        """

        # Allows clustering during a deterministic linkage.
        # This is used in `cluster_pairwise_predictions_at_threshold`
        # to set the cluster threshold to 1
        self._deterministic_link_mode = True

        concat_with_tf = self._initialise_df_concat_with_tf()
        sqls = block_using_rules_sqls(self)
        for sql in sqls:
            self._enqueue_sql(sql["sql"], sql["output_table_name"])
        return self._execute_sql_pipeline([concat_with_tf])

    def estimate_u_using_random_sampling(
        self, max_pairs: int = None, seed: int = None, *, target_rows=None
    ):
        """Estimate the u parameters of the linkage model using random sampling.

        The u parameters represent the proportion of record comparisons that fall
        into each comparison level amongst truly non-matching records.

        This procedure takes a sample of the data and generates the cartesian
        product of pairwise record comparisons amongst the sampled records.
        The validity of the u values rests on the assumption that the resultant
        pairwise comparisons are non-matches (or at least, they are very unlikely to be
        matches). For large datasets, this is typically true.

        The results of estimate_u_using_random_sampling, and therefore an entire splink
        model, can be made reproducible by setting the seed parameter. Setting the seed
        will have performance implications as additional processing is required.

        Args:
            max_pairs (int): The maximum number of pairwise record comparisons to
            sample. Larger will give more accurate estimates
            but lead to longer runtimes.  In our experience at least 1e9 (one billion)
            gives best results but can take a long time to compute. 1e7 (ten million)
            is often adequate whilst testing different model specifications, before
            the final model is estimated.
            seed (int): Seed for random sampling. Assign to get reproducible u
            probabilities. Note, seed for random sampling is only supported for
            DuckDB and Spark, for Athena and SQLite set to None.

        Examples:
            ```py
            linker.estimate_u_using_random_sampling(1e8)
            ```

        Returns:
            None: Updates the estimated u parameters within the linker object
            and returns nothing.
        """
        # TODO: Remove this compatibility code in a future release once we drop
        # support for "target_rows". Deprecation warning added in 3.7.0
        if max_pairs is not None and target_rows is not None:
            # user supplied both
            raise TypeError("Just use max_pairs")
        elif max_pairs is not None:
            # user is doing it correctly
            pass
        elif target_rows is not None:
            # user is using deprecated argument
            warnings.warn(
                "target_rows is deprecated; use max_pairs",
                SplinkDeprecated,
                stacklevel=2,
            )
            max_pairs = target_rows
        else:
            raise TypeError("Missing argument max_pairs")

        estimate_u_values(self, max_pairs, seed)
        self._populate_m_u_from_trained_values()

        self._settings_obj._columns_without_estimated_parameters_message()

    def estimate_m_from_label_column(self, label_colname: str):
        """Estimate the m parameters of the linkage model from a label (ground truth)
        column in the input dataframe(s).

        The m parameters represent the proportion of record comparisons that fall
        into each comparison level amongst truly matching records.

        The ground truth column is used to generate pairwise record comparisons
        which are then assumed to be matches.

        For example, if the entity being matched is persons, and your input dataset(s)
        contain social security number, this could be used to estimate the m values
        for the model.

        Note that this column does not need to be fully populated.  A common case is
        where a unique identifier such as social security number is only partially
        populated.

        Args:
            label_colname (str): The name of the column containing the ground truth
                label in the input data.

        Examples:
            ```py
            linker.estimate_m_from_label_column("social_security_number")
            ```

        Returns:
            Updates the estimated m parameters within the linker object
            and returns nothing.
        """

        # Ensure this has been run on the main linker so that it can be used by
        # training linked when it checks the cache
        self._initialise_df_concat_with_tf()
        estimate_m_values_from_label_column(
            self,
            self._input_tables_dict,
            label_colname,
        )
        self._populate_m_u_from_trained_values()

        self._settings_obj._columns_without_estimated_parameters_message()

    def estimate_parameters_using_expectation_maximisation(
        self,
        blocking_rule: str,
        comparisons_to_deactivate: list[str | Comparison] = None,
        comparison_levels_to_reverse_blocking_rule: list[ComparisonLevel] = None,
        estimate_without_term_frequencies: bool = False,
        fix_probability_two_random_records_match: bool = False,
        fix_m_probabilities=False,
        fix_u_probabilities=True,
        populate_probability_two_random_records_match_from_trained_values=False,
    ) -> EMTrainingSession:
        """Estimate the parameters of the linkage model using expectation maximisation.

        By default, the m probabilities are estimated, but not the u probabilities,
        because good estimates for the u probabilities can be obtained from
        `linker.estimate_u_using_random_sampling()`.  You can change this by setting
        `fix_u_probabilities` to False.

        The blocking rule provided is used to generate pairwise record comparisons.
        Usually, this should be a blocking rule that results in a dataframe where
        matches are between about 1% and 99% of the comparisons.

        By default, m parameters are estimated for all comparisons except those which
        are included in the blocking rule.

        For example, if the blocking rule is `l.first_name = r.first_name`, then
        parameter esimates will be made for all comparison except those which use
        `first_name` in their sql_condition

        By default, the probability two random records match is estimated for the
        blocked data, and then the m and u parameters for the columns specified in the
        blocking rules are used to estiamte the global probability two random records
        match.

        To control which comparisons should have their parameter estimated, and the
        process of 'reversing out' the global probability two random records match, the
        user may specify `comparisons_to_deactivate` and
        `comparison_levels_to_reverse_blocking_rule`.   This is useful, for example
        if you block on the dmetaphone of a column but match on the original column.

        Examples:
            Default behaviour
            ```py
            br_training = "l.first_name = r.first_name and l.dob = r.dob"
            linker.estimate_parameters_using_expectation_maximisation(br_training)
            ```
            Specify which comparisons to deactivate
            ```py
            br_training = "l.dmeta_first_name = r.dmeta_first_name"
            settings_obj = linker._settings_obj
            comp = settings_obj._get_comparison_by_output_column_name("first_name")
            dmeta_level = comp._get_comparison_level_by_comparison_vector_value(1)
            linker.estimate_parameters_using_expectation_maximisation(
                br_training,
                comparisons_to_deactivate=["first_name"],
                comparison_levels_to_reverse_blocking_rule=[dmeta_level],
            )
            ```

        Args:
            blocking_rule (BlockingRule | str): The blocking rule used to generate
                pairwise record comparisons.
            comparisons_to_deactivate (list, optional): By default, splink will
                analyse the blocking rule provided and estimate the m parameters for
                all comaprisons except those included in the blocking rule.  If
                comparisons_to_deactivate are provided, spink will instead
                estimate m parameters for all comparison except those specified
                in the comparisons_to_deactivate list.  This list can either contain
                the output_column_name of the Comparison as a string, or Comparison
                objects.  Defaults to None.
            comparison_levels_to_reverse_blocking_rule (list, optional): By default,
                splink will analyse the blocking rule provided and adjust the
                global probability two random records match to account for the matches
                specified in the blocking rule. If provided, this argument will overrule
                this default behaviour. The user must provide a list of ComparisonLevel
                objects.  Defaults to None.
            estimate_without_term_frequencies (bool, optional): If True, the iterations
                of the EM algorithm ignore any term frequency adjustments and only
                depend on the comparison vectors. This allows the EM algorithm to run
                much faster, but the estimation of the parameters will change slightly.
            fix_probability_two_random_records_match (bool, optional): If True, do not
                update the probability two random records match after each iteration.
                Defaults to False.
            fix_m_probabilities (bool, optional): If True, do not update the m
                probabilities after each iteration. Defaults to False.
            fix_u_probabilities (bool, optional): If True, do not update the u
                probabilities after each iteration. Defaults to True.
            populate_probability_two_random_records_match_from_trained_values
                (bool, optional): If True, derive this parameter from
                the blocked value. Defaults to False.

        Examples:
            ```py
            blocking_rule = "l.first_name = r.first_name and l.dob = r.dob"
            linker.estimate_parameters_using_expectation_maximisation(blocking_rule)
            ```
            or using pre-built rules
            ```py
            from splink.duckdb.blocking_rule_library import block_on
            blocking_rule = block_on(["first_name", "surname"])
            linker.estimate_parameters_using_expectation_maximisation(blocking_rule)
            ```

        Returns:
            EMTrainingSession:  An object containing information about the training
                session such as how parameters changed during the iteration history

        """
        # Ensure this has been run on the main linker so that it's in the cache
        # to be used by the training linkers
        self._initialise_df_concat_with_tf()

        # Extract the blocking rule
        blocking_rule = blocking_rule_to_obj(blocking_rule).blocking_rule_sql

        if comparisons_to_deactivate:
            # If user provided a string, convert to Comparison object
            comparisons_to_deactivate = [
                self._settings_obj._get_comparison_by_output_column_name(n)
                if isinstance(n, str)
                else n
                for n in comparisons_to_deactivate
            ]
            if comparison_levels_to_reverse_blocking_rule is None:
                logger.warning(
                    "\nWARNING: \n"
                    "You have provided comparisons_to_deactivate but not "
                    "comparison_levels_to_reverse_blocking_rule.\n"
                    "If comparisons_to_deactivate is provided, then "
                    "you usually need to provide corresponding "
                    "comparison_levels_to_reverse_blocking_rule "
                    "because each comparison to deactivate is effectively treated "
                    "as an exact match."
                )

        em_training_session = EMTrainingSession(
            self,
            blocking_rule,
            fix_u_probabilities=fix_u_probabilities,
            fix_m_probabilities=fix_m_probabilities,
            fix_probability_two_random_records_match=fix_probability_two_random_records_match,  # noqa 501
            comparisons_to_deactivate=comparisons_to_deactivate,
            comparison_levels_to_reverse_blocking_rule=comparison_levels_to_reverse_blocking_rule,  # noqa 501
            estimate_without_term_frequencies=estimate_without_term_frequencies,
        )

        em_training_session._train()

        self._populate_m_u_from_trained_values()

        if populate_probability_two_random_records_match_from_trained_values:
            self._populate_probability_two_random_records_match_from_trained_values()

        self._settings_obj._columns_without_estimated_parameters_message()

        return em_training_session

    def predict(
        self,
        threshold_match_probability: float = None,
        threshold_match_weight: float = None,
        materialise_after_computing_term_frequencies=True,
    ) -> SplinkDataFrame:
        """Create a dataframe of scored pairwise comparisons using the parameters
        of the linkage model.

        Uses the blocking rules specified in the
        `blocking_rules_to_generate_predictions` of the settings dictionary to
        generate the pairwise comparisons.

        Args:
            threshold_match_probability (float, optional): If specified,
                filter the results to include only pairwise comparisons with a
                match_probability above this threshold. Defaults to None.
            threshold_match_weight (float, optional): If specified,
                filter the results to include only pairwise comparisons with a
                match_weight above this threshold. Defaults to None.
            materialise_after_computing_term_frequencies (bool): If true, Splink
                will materialise the table containing the input nodes (rows)
                joined to any term frequencies which have been asked
                for in the settings object.  If False, this will be
                computed as part of one possibly gigantic CTE
                pipeline.   Defaults to True

        Examples:
            ```py
            linker = DuckDBLinker(df)
            linker.load_settings("saved_settings.json")
            df = linker.predict(threshold_match_probability=0.95)
            df.as_pandas_dataframe(limit=5)
            ```
        Returns:
            SplinkDataFrame: A SplinkDataFrame of the pairwise comparisons.  This
                represents a table materialised in the database. Methods on the
                SplinkDataFrame allow you to access the underlying data.

        """

        # If materialise_after_computing_term_frequencies=False and the user only
        # calls predict, it runs as a single pipeline with no materialisation
        # of anything.

        # _initialise_df_concat_with_tf returns None if the table doesn't exist
        # and only SQL is queued in this step.
        nodes_with_tf = self._initialise_df_concat_with_tf(
            materialise=materialise_after_computing_term_frequencies
        )

        input_dataframes = []
        if nodes_with_tf:
            input_dataframes.append(nodes_with_tf)

        sqls = block_using_rules_sqls(self)
        for sql in sqls:
            self._enqueue_sql(sql["sql"], sql["output_table_name"])

        repartition_after_blocking = getattr(self, "repartition_after_blocking", False)

        # repartition after blocking only exists on the SparkLinker
        if repartition_after_blocking:
            df_blocked = self._execute_sql_pipeline(input_dataframes)
            input_dataframes.append(df_blocked)

        sql = compute_comparison_vector_values_sql(self._settings_obj)
        self._enqueue_sql(sql, "__splink__df_comparison_vectors")

        sqls = predict_from_comparison_vectors_sqls(
            self._settings_obj,
            threshold_match_probability,
            threshold_match_weight,
            sql_infinity_expression=self._infinity_expression,
        )
        for sql in sqls:
            self._enqueue_sql(sql["sql"], sql["output_table_name"])

        predictions = self._execute_sql_pipeline(input_dataframes)
        self._predict_warning()
        return predictions

    def find_matches_to_new_records(
        self,
        records_or_tablename,
        blocking_rules=[],
        match_weight_threshold=-4,
    ) -> SplinkDataFrame:
        """Given one or more records, find records in the input dataset(s) which match
        and return in order of the splink prediction score.

        This effectively provides a way of searching the input datasets
        for given record(s)

        Args:
            records_or_tablename (List[dict]): Input search record(s) as list of dict,
                or a table registered to the database.
            blocking_rules (list, optional): Blocking rules to select
                which records to find and score. If [], do not use a blocking
                rule - meaning the input records will be compared to all records
                provided to the linker when it was instantiated. Defaults to [].
            match_weight_threshold (int, optional): Return matches with a match weight
                above this threshold. Defaults to -4.

        Examples:
            ```py
            linker = DuckDBLinker(df)
            linker.load_settings("saved_settings.json")
            # Pre-compute tf tables for any tables with
            # term frequency adjustments
            linker.compute_tf_table("first_name")
            record = {'unique_id': 1,
                'first_name': "John",
                'surname': "Smith",
                'dob': "1971-05-24",
                'city': "London",
                'email': "john@smith.net"
                }
            df = linker.find_matches_to_new_records([record], blocking_rules=[])
            ```

        Returns:
            SplinkDataFrame: The pairwise comparisons.
        """

        original_blocking_rules = (
            self._settings_obj._blocking_rules_to_generate_predictions
        )
        original_link_type = self._settings_obj._link_type

        blocking_rules = ensure_is_list(blocking_rules)

        if not isinstance(records_or_tablename, str):
            uid = ascii_uid(8)
            new_records_tablename = f"__splink__df_new_records_{uid}"
            self.register_table(
                records_or_tablename, new_records_tablename, overwrite=True
            )

        else:
            new_records_tablename = records_or_tablename

        new_records_df = self._table_to_splink_dataframe(
            "__splink__df_new_records", new_records_tablename
        )

        cache = self._intermediate_table_cache
        input_dfs = []
        # If our df_concat_with_tf table already exists, derive the term frequency
        # tables from df_concat_with_tf rather than computing them
        if "__splink__df_concat_with_tf" in cache:
            concat_with_tf = cache["__splink__df_concat_with_tf"]
            tf_tables = compute_term_frequencies_from_concat_with_tf(self)
            # This queues up our tf tables, rather materialising them
            for tf in tf_tables:
                # if tf is a SplinkDataFrame, then the table already exists
                if isinstance(tf, SplinkDataFrame):
                    input_dfs.append(tf)
                else:
                    self._enqueue_sql(tf["sql"], tf["output_table_name"])
        else:
            # This queues up our cols_with_tf and df_concat_with_tf tables.
            concat_with_tf = self._initialise_df_concat_with_tf(materialise=False)

        if concat_with_tf:
            input_dfs.append(concat_with_tf)

        blocking_rules = [blocking_rule_to_obj(br) for br in blocking_rules]
        for n, br in enumerate(blocking_rules):
            br.add_preceding_rules(blocking_rules[:n])

        self._settings_obj._blocking_rules_to_generate_predictions = blocking_rules

        self._find_new_matches_mode = True

        sql = _join_tf_to_input_df_sql(self)
        sql = sql.replace("__splink__df_concat", new_records_tablename)
        self._enqueue_sql(sql, "__splink__df_new_records_with_tf_before_uid_fix")

        add_unique_id_and_source_dataset_cols_if_needed(self, new_records_df)

        sqls = block_using_rules_sqls(self)
        for sql in sqls:
            self._enqueue_sql(sql["sql"], sql["output_table_name"])

        sql = compute_comparison_vector_values_sql(self._settings_obj)
        self._enqueue_sql(sql, "__splink__df_comparison_vectors")

        sqls = predict_from_comparison_vectors_sqls(
            self._settings_obj,
            sql_infinity_expression=self._infinity_expression,
        )
        for sql in sqls:
            self._enqueue_sql(sql["sql"], sql["output_table_name"])

        sql = f"""
        select * from __splink__df_predict
        where match_weight > {match_weight_threshold}
        """

        self._enqueue_sql(sql, "__splink__find_matches_predictions")

        predictions = self._execute_sql_pipeline(
            input_dataframes=input_dfs, use_cache=False
        )

        self._settings_obj._blocking_rules_to_generate_predictions = (
            original_blocking_rules
        )
        self._settings_obj._link_type = original_link_type
        self._find_new_matches_mode = False

        return predictions

    def compare_two_records(self, record_1: dict, record_2: dict):
        """Use the linkage model to compare and score a pairwise record comparison
        based on the two input records provided

        Args:
            record_1 (dict): dictionary representing the first record.  Columns names
                and data types must be the same as the columns in the settings object
            record_2 (dict): dictionary representing the second record.  Columns names
                and data types must be the same as the columns in the settings object

        Examples:
            ```py
            linker = DuckDBLinker(df)
            linker.load_settings("saved_settings.json")
            linker.compare_two_records(record_left, record_right)
            ```

        Returns:
            SplinkDataFrame: Pairwise comparison with scored prediction
        """
        original_blocking_rules = (
            self._settings_obj._blocking_rules_to_generate_predictions
        )
        original_link_type = self._settings_obj._link_type

        self._compare_two_records_mode = True
        self._settings_obj._blocking_rules_to_generate_predictions = []

        uid = ascii_uid(8)
        df_records_left = self.register_table(
            [record_1], f"__splink__compare_two_records_left_{uid}", overwrite=True
        )
        df_records_left.templated_name = "__splink__compare_two_records_left"

        df_records_right = self.register_table(
            [record_2], f"__splink__compare_two_records_right_{uid}", overwrite=True
        )
        df_records_right.templated_name = "__splink__compare_two_records_right"

        sql_join_tf = _join_tf_to_input_df_sql(self)

        sql_join_tf = sql_join_tf.replace(
            "__splink__df_concat", "__splink__compare_two_records_left"
        )
        self._enqueue_sql(sql_join_tf, "__splink__compare_two_records_left_with_tf")

        sql_join_tf = sql_join_tf.replace(
            "__splink__compare_two_records_left", "__splink__compare_two_records_right"
        )

        self._enqueue_sql(sql_join_tf, "__splink__compare_two_records_right_with_tf")

        sqls = block_using_rules_sqls(self)
        for sql in sqls:
            self._enqueue_sql(sql["sql"], sql["output_table_name"])

        sql = compute_comparison_vector_values_sql(self._settings_obj)
        self._enqueue_sql(sql, "__splink__df_comparison_vectors")

        sqls = predict_from_comparison_vectors_sqls(
            self._settings_obj,
            sql_infinity_expression=self._infinity_expression,
        )
        for sql in sqls:
            self._enqueue_sql(sql["sql"], sql["output_table_name"])

        predictions = self._execute_sql_pipeline(
            [df_records_left, df_records_right], use_cache=False
        )

        self._settings_obj._blocking_rules_to_generate_predictions = (
            original_blocking_rules
        )
        self._settings_obj._link_type = original_link_type
        self._compare_two_records_mode = False

        return predictions

    def _self_link(self) -> SplinkDataFrame:
        """Use the linkage model to compare and score all records in our input df with
            themselves.

        Returns:
            SplinkDataFrame: Scored pairwise comparisons of the input records to
                themselves.
        """

        original_blocking_rules = (
            self._settings_obj._blocking_rules_to_generate_predictions
        )
        original_link_type = self._settings_obj._link_type

        # Changes our sql to allow for a self link.
        # This is used in `_sql_gen_where_condition` in blocking.py
        # to remove any 'where' clauses when blocking (normally when blocking
        # we want to *remove* self links!)
        self._self_link_mode = True

        # Block on uid i.e. create pairwise record comparisons where the uid matches
        uid_cols = self._settings_obj._unique_id_input_columns
        uid_l = _composite_unique_id_from_edges_sql(uid_cols, None, "l")
        uid_r = _composite_unique_id_from_edges_sql(uid_cols, None, "r")

        self._settings_obj._blocking_rules_to_generate_predictions = [
            BlockingRule(f"{uid_l} = {uid_r}")
        ]

        nodes_with_tf = self._initialise_df_concat_with_tf()

        sqls = block_using_rules_sqls(self)
        for sql in sqls:
            self._enqueue_sql(sql["sql"], sql["output_table_name"])

        sql = compute_comparison_vector_values_sql(self._settings_obj)

        self._enqueue_sql(sql, "__splink__df_comparison_vectors")

        sqls = predict_from_comparison_vectors_sqls(
            self._settings_obj,
            sql_infinity_expression=self._infinity_expression,
        )
        for sql in sqls:
            output_table_name = sql["output_table_name"]
            output_table_name = output_table_name.replace("predict", "self_link")
            self._enqueue_sql(sql["sql"], output_table_name)

        predictions = self._execute_sql_pipeline(
            input_dataframes=[nodes_with_tf], use_cache=False
        )

        self._settings_obj._blocking_rules_to_generate_predictions = (
            original_blocking_rules
        )
        self._settings_obj._link_type = original_link_type
        self._self_link_mode = False

        return predictions

    def cluster_pairwise_predictions_at_threshold(
        self,
        df_predict: SplinkDataFrame,
        threshold_match_probability: float = None,
        pairwise_formatting: bool = False,
        filter_pairwise_format_for_clusters: bool = True,
    ) -> SplinkDataFrame:
        """Clusters the pairwise match predictions that result from `linker.predict()`
        into groups of connected record using the connected components graph clustering
        algorithm

        Records with an estimated `match_probability` at or above
        `threshold_match_probability` are considered to be a match (i.e. they represent
        the same entity).

        Args:
            df_predict (SplinkDataFrame): The results of `linker.predict()`
            threshold_match_probability (float): Filter the pairwise match predictions
                to include only pairwise comparisons with a match_probability at or
                above this threshold. This dataframe is then fed into the clustering
                algorithm.
            pairwise_formatting (bool): Whether to output the pairwise match predictions
                from linker.predict() with cluster IDs.
                If this is set to false, the output will be a list of all IDs, clustered
                into groups based on the desired match threshold.
            filter_pairwise_format_for_clusters (bool): If pairwise formatting has been
                selected, whether to output all columns found within linker.predict(),
                or just return clusters.

        Returns:
            SplinkDataFrame: A SplinkDataFrame containing a list of all IDs, clustered
                into groups based on the desired match threshold.

        """

        # Feeding in df_predict forces materiailisation, if it exists in your database
        concat_with_tf = self._initialise_df_concat_with_tf(df_predict)

        edges_table = _cc_create_unique_id_cols(
            self,
            concat_with_tf.physical_name,
            df_predict.physical_name,
            threshold_match_probability,
        )

        cc = solve_connected_components(
            self,
            edges_table,
            df_predict,
            concat_with_tf,
            pairwise_formatting,
            filter_pairwise_format_for_clusters,
        )

        return cc

    def _compute_cluster_metrics(
        self,
        df_predict: SplinkDataFrame,
        df_clustered: SplinkDataFrame,
        threshold_match_probability: float = None,
    ):
        """Generates a table containing cluster metrics and returns a Splink dataframe

        Args:
            df_predict (SplinkDataFrame): The results of `linker.predict()`
            df_clustered (SplinkDataFrame): The outputs of
                `linker.cluster_pairwise_predictions_at_threshold()`
            threshold_match_probability (float): Filter the pairwise match predictions
                to include only pairwise comparisons with a match_probability above this
                threshold.

        Returns:
            SplinkDataFrame: A SplinkDataFrame containing cluster IDs and selected
            cluster metrics

        """

        # Get unique row id column name from settings
        unique_id_col = self._settings_obj._unique_id_column_name

        sqls = _size_density_sql(
            df_predict,
            df_clustered,
            threshold_match_probability,
            _unique_id_col=unique_id_col,
        )

        for sql in sqls:
            self._enqueue_sql(sql["sql"], sql["output_table_name"])

        df_cluster_metrics = self._execute_sql_pipeline()

        return df_cluster_metrics

    def profile_columns(
        self, column_expressions: str | list[str] = None, top_n=10, bottom_n=10
    ):
        """
        Profiles the specified columns of the dataframe initiated with the linker.

        This can be computationally expensive if the dataframe is large.

        For the provided columns with column_expressions (or for all columns if
         left empty) calculate:
        - A distribution plot that shows the count of values at each percentile.
        - A top n chart, that produces a chart showing the count of the top n values
        within the column
        - A bottom n chart, that produces a chart showing the count of the bottom
        n values within the column

        This should be used to explore the dataframe, determine if columns have
        sufficient completeness for linking, analyse the cardinality of columns, and
        identify the need for standardisation within a given column.

        Args:
            linker (object): The initiated linker.
            column_expressions (list, optional): A list of strings containing the
                specified column names.
                If left empty this will default to all columns.
            top_n (int, optional): The number of top n values to plot.
            bottom_n (int, optional): The number of bottom n values to plot.

        Returns:
            altair.Chart or dict: A visualization or JSON specification describing the
            profiling charts.

        Examples:
            === ":simple-duckdb: DuckDB"
                ```py
                linker = DuckDBLinker(df)
                linker.profile_columns()
                ```
            === ":simple-apachespark: Spark"
                ```py
                linker = SparkLinker(df)
                linker.profile_columns()
                ```
            === ":simple-amazonaws: Athena"
                ```py
                linker = AthenaLinker(df)
                linker.profile_columns()
                ```
            === ":simple-sqlite: SQLite"
                ```py
                linker = SQLiteLinker(df)
                linker.profile_columns()
                ```

        Note:
            - The `linker` object should be an instance of the initiated linker.
            - The provided `column_expressions` can be a list of column names to
                profile. If left empty, all columns will be profiled.
            - The `top_n` and `bottom_n` parameters determine the number of top and
                 bottom values to display in the respective charts.
        """

        return profile_columns(
            self, column_expressions=column_expressions, top_n=top_n, bottom_n=bottom_n
        )

    def _get_labels_tablename_from_input(
        self, labels_splinkdataframe_or_table_name: str | SplinkDataFrame
    ):
        if isinstance(labels_splinkdataframe_or_table_name, SplinkDataFrame):
            labels_tablename = labels_splinkdataframe_or_table_name.physical_name
        elif isinstance(labels_splinkdataframe_or_table_name, str):
            labels_tablename = labels_splinkdataframe_or_table_name
        else:
            raise ValueError(
                "The 'labels_splinkdataframe_or_table_name' argument"
                " must be of type SplinkDataframe or a string representing a tablename"
                " in the input database"
            )
        return labels_tablename

    def estimate_m_from_pairwise_labels(self, labels_splinkdataframe_or_table_name):
        """Estimate the m parameters of the linkage model from a dataframe of pairwise
        labels.

        The table of labels should be in the following format, and should
        be registered with your database:
        |source_dataset_l|unique_id_l|source_dataset_r|unique_id_r|
        |----------------|-----------|----------------|-----------|
        |df_1            |1          |df_2            |2          |
        |df_1            |1          |df_2            |3          |

        Note that `source_dataset` and `unique_id` should correspond to the
        values specified in the settings dict, and the `input_table_aliases`
        passed to the `linker` object. Note that at the moment, this method does
        not respect values in a `clerical_match_score` column.  If provided, these
        are ignored and it is assumed that every row in the table of labels is a score
        of 1, i.e. a perfect match.

        Args:
          labels_splinkdataframe_or_table_name (str): Name of table containing labels
            in the database or SplinkDataframe

        Examples:
            ```py
            pairwise_labels = pd.read_csv("./data/pairwise_labels_to_estimate_m.csv")
            linker.register_table(pairwise_labels, "labels", overwrite=True)
            linker.estimate_m_from_pairwise_labels("labels")
            ```
        """
        labels_tablename = self._get_labels_tablename_from_input(
            labels_splinkdataframe_or_table_name
        )
        estimate_m_from_pairwise_labels(self, labels_tablename)

    def truth_space_table_from_labels_table(
        self,
        labels_splinkdataframe_or_table_name,
        threshold_actual=0.5,
        match_weight_round_to_nearest: float = None,
    ) -> SplinkDataFrame:
        """Generate truth statistics (false positive etc.) for each threshold value of
        match_probability, suitable for plotting a ROC chart.

        The table of labels should be in the following format, and should be registered
        with your database:

        |source_dataset_l|unique_id_l|source_dataset_r|unique_id_r|clerical_match_score|
        |----------------|-----------|----------------|-----------|--------------------|
        |df_1            |1          |df_2            |2          |0.99                |
        |df_1            |1          |df_2            |3          |0.2                 |

        Note that `source_dataset` and `unique_id` should correspond to the values
        specified in the settings dict, and the `input_table_aliases` passed to the
        `linker` object.

        For `dedupe_only` links, the `source_dataset` columns can be ommitted.

        Args:
            labels_splinkdataframe_or_table_name (str | SplinkDataFrame): Name of table
                containing labels in the database
            threshold_actual (float, optional): Where the `clerical_match_score`
                provided by the user is a probability rather than binary, this value
                is used as the threshold to classify `clerical_match_score`s as binary
                matches or non matches. Defaults to 0.5.
            match_weight_round_to_nearest (float, optional): When provided, thresholds
                are rounded.  When large numbers of labels are provided, this is
                sometimes necessary to reduce the size of the ROC table, and therefore
                the number of points plotted on the ROC chart. Defaults to None.

        Examples:
            === ":simple-duckdb: DuckDB"
                ```py
                labels = pd.read_csv("my_labels.csv")
                linker.register_table(labels, "labels")
                linker.truth_space_table_from_labels_table("labels")
                ```
            === ":simple-apachespark: Spark"
                ```py
                labels = spark.read.csv("my_labels.csv", header=True)
                labels.createDataFrame("labels")
                linker.truth_space_table_from_labels_table("labels")
                ```
        Returns:
            SplinkDataFrame:  Table of truth statistics
        """
        labels_tablename = self._get_labels_tablename_from_input(
            labels_splinkdataframe_or_table_name
        )

        self._raise_error_if_necessary_accuracy_columns_not_computed()
        return truth_space_table_from_labels_table(
            self,
            labels_tablename,
            threshold_actual=threshold_actual,
            match_weight_round_to_nearest=match_weight_round_to_nearest,
        )

    def roc_chart_from_labels_table(
        self,
        labels_splinkdataframe_or_table_name: str | SplinkDataFrame,
        threshold_actual=0.5,
        match_weight_round_to_nearest: float = None,
    ):
        """Generate a ROC chart from labelled (ground truth) data.

        The table of labels should be in the following format, and should be registered
        with your database:

        |source_dataset_l|unique_id_l|source_dataset_r|unique_id_r|clerical_match_score|
        |----------------|-----------|----------------|-----------|--------------------|
        |df_1            |1          |df_2            |2          |0.99                |
        |df_1            |1          |df_2            |3          |0.2                 |

        Note that `source_dataset` and `unique_id` should correspond to the values
        specified in the settings dict, and the `input_table_aliases` passed to the
        `linker` object.

        For `dedupe_only` links, the `source_dataset` columns can be ommitted.

        Args:
            labels_splinkdataframe_or_table_name (str | SplinkDataFrame): Name of table
                containing labels in the database
            threshold_actual (float, optional): Where the `clerical_match_score`
                provided by the user is a probability rather than binary, this value
                is used as the threshold to classify `clerical_match_score`s as binary
                matches or non matches. Defaults to 0.5.
            match_weight_round_to_nearest (float, optional): When provided, thresholds
                are rounded.  When large numbers of labels are provided, this is
                sometimes necessary to reduce the size of the ROC table, and therefore
                the number of points plotted on the ROC chart. Defaults to None.

        Examples:
            === ":simple-duckdb: DuckDB"
                ```py
                labels = pd.read_csv("my_labels.csv")
                linker.register_table(labels, "labels")
                linker.roc_chart_from_labels_table("labels")
                ```
            === ":simple-apachespark: Spark"
                ```py
                labels = spark.read.csv("my_labels.csv", header=True)
                labels.createDataFrame("labels")
                linker.roc_chart_from_labels_table("labels")
                ```

        Returns:
            altair.Chart: An altair chart
        """
        labels_tablename = self._get_labels_tablename_from_input(
            labels_splinkdataframe_or_table_name
        )

        self._raise_error_if_necessary_accuracy_columns_not_computed()
        df_truth_space = truth_space_table_from_labels_table(
            self,
            labels_tablename,
            threshold_actual=threshold_actual,
            match_weight_round_to_nearest=match_weight_round_to_nearest,
        )
        recs = df_truth_space.as_record_dict()
        return roc_chart(recs)

    def precision_recall_chart_from_labels_table(
        self,
        labels_splinkdataframe_or_table_name,
        threshold_actual=0.5,
        match_weight_round_to_nearest: float = None,
    ):
        """Generate a precision-recall chart from labelled (ground truth) data.

        The table of labels should be in the following format, and should be registered
        as a table with your database:

        |source_dataset_l|unique_id_l|source_dataset_r|unique_id_r|clerical_match_score|
        |----------------|-----------|----------------|-----------|--------------------|
        |df_1            |1          |df_2            |2          |0.99                |
        |df_1            |1          |df_2            |3          |0.2                 |

        Note that `source_dataset` and `unique_id` should correspond to the values
        specified in the settings dict, and the `input_table_aliases` passed to the
        `linker` object.

        For `dedupe_only` links, the `source_dataset` columns can be ommitted.

        Args:
            labels_splinkdataframe_or_table_name (str | SplinkDataFrame): Name of table
                containing labels in the database
            threshold_actual (float, optional): Where the `clerical_match_score`
                provided by the user is a probability rather than binary, this value
                is used as the threshold to classify `clerical_match_score`s as binary
                matches or non matches. Defaults to 0.5.
            match_weight_round_to_nearest (float, optional): When provided, thresholds
                are rounded.  When large numbers of labels are provided, this is
                sometimes necessary to reduce the size of the ROC table, and therefore
                the number of points plotted on the ROC chart. Defaults to None.
        Examples:
            === ":simple-duckdb: DuckDB"
                ```py
                labels = pd.read_csv("my_labels.csv")
                linker.register_table(labels, "labels")
                linker.precision_recall_chart_from_labels_table("labels")
                ```
            === ":simple-apachespark: Spark"
                ```py
                labels = spark.read.csv("my_labels.csv", header=True)
                labels.createDataFrame("labels")
                linker.precision_recall_chart_from_labels_table("labels")
                ```

        Returns:
            altair.Chart: An altair chart
        """
        labels_tablename = self._get_labels_tablename_from_input(
            labels_splinkdataframe_or_table_name
        )
        self._raise_error_if_necessary_accuracy_columns_not_computed()
        df_truth_space = truth_space_table_from_labels_table(
            self,
            labels_tablename,
            threshold_actual=threshold_actual,
            match_weight_round_to_nearest=match_weight_round_to_nearest,
        )
        recs = df_truth_space.as_record_dict()
        return precision_recall_chart(recs)

    def accuracy_chart_from_labels_table(
        self,
        labels_splinkdataframe_or_table_name,
        threshold_actual=0.5,
        match_weight_round_to_nearest: float = None,
        add_metrics: list = [],
    ):
        """Generate an accuracy measure chart from labelled (ground truth) data.

        The table of labels should be in the following format, and should be registered
        as a table with your database:

        |source_dataset_l|unique_id_l|source_dataset_r|unique_id_r|clerical_match_score|
        |----------------|-----------|----------------|-----------|--------------------|
        |df_1            |1          |df_2            |2          |0.99                |
        |df_1            |1          |df_2            |3          |0.2                 |

        Note that `source_dataset` and `unique_id` should correspond to the values
        specified in the settings dict, and the `input_table_aliases` passed to the
        `linker` object.

        For `dedupe_only` links, the `source_dataset` columns can be ommitted.

        Args:
            labels_splinkdataframe_or_table_name (str | SplinkDataFrame): Name of table
                containing labels in the database
            threshold_actual (float, optional): Where the `clerical_match_score`
                provided by the user is a probability rather than binary, this value
                is used as the threshold to classify `clerical_match_score`s as binary
                matches or non matches. Defaults to 0.5.
            match_weight_round_to_nearest (float, optional): When provided, thresholds
                are rounded.  When large numbers of labels are provided, this is
                sometimes necessary to reduce the size of the ROC table, and therefore
                the number of points plotted on the chart. Defaults to None.
            add_metrics (list(str), optional): Precision and recall metrics are always
                included. Where provided, `add_metrics` specifies additional metrics
                to show, with the following options:

                - `"specificity"`: specificity, selectivity, true negative rate (TNR)
                - `"npv"`: negative predictive value (NPV)
                - `"accuracy"`: overall accuracy (TP+TN)/(P+N)
                - `"f1"`/`"f2"`/`"f0_5"`: F-scores for \u03B2=1 (balanced), \u03B2=2
                (emphasis on recall) and \u03B2=0.5 (emphasis on precision)
                - `"p4"` -  an extended F1 score with specificity and NPV included
                - `"phi"` - \u03C6 coefficient or Matthews correlation coefficient (MCC)
        Examples:
            === ":simple-duckdb: DuckDB"
                ```py
                labels = pd.read_csv("my_labels.csv")
                linker.register_table(labels, "labels")
                linker.accuracy_chart_from_labels_table("labels", add_metrics=["f1"])
                ```
            === ":simple-apachespark: Spark"
                ```py
                labels = spark.read.csv("my_labels.csv", header=True)
                labels.createDataFrame("labels")
                linker.accuracy_chart_from_labels_table("labels", add_metrics=['f1'])
                ```

        Returns:
            altair.Chart: An altair chart
        """
        allowed = ["specificity", "npv", "accuracy", "f1", "f2", "f0_5", "p4", "phi"]

        if not isinstance(add_metrics, list):
            raise Exception(
                "add_metrics must be a list containing one or more of the following:",
                allowed,
            )

        # Silently filter out invalid entries (except case errors - e.g. ["NPV", "F1"])
        add_metrics = list(set(map(str.lower, add_metrics)).intersection(allowed))

        labels_tablename = self._get_labels_tablename_from_input(
            labels_splinkdataframe_or_table_name
        )
        self._raise_error_if_necessary_accuracy_columns_not_computed()
        df_truth_space = truth_space_table_from_labels_table(
            self,
            labels_tablename,
            threshold_actual=threshold_actual,
            match_weight_round_to_nearest=match_weight_round_to_nearest,
        )
        recs = df_truth_space.as_record_dict()
        return accuracy_chart(recs, add_metrics=add_metrics)

    def confusion_matrix_from_labels_table(
        self,
        labels_splinkdataframe_or_table_name,
        threshold_actual=0.5,
        match_weight_round_to_nearest: float = None,
        match_weight_range=[-15, 15],
    ):
        """Generate an interactive confusion matrix from labelled (ground truth) data.

        The table of labels should be in the following format, and should be registered
        as a table with your database:

        |source_dataset_l|unique_id_l|source_dataset_r|unique_id_r|clerical_match_score|
        |----------------|-----------|----------------|-----------|--------------------|
        |df_1            |1          |df_2            |2          |0.99                |
        |df_1            |1          |df_2            |3          |0.2                 |

        Note that `source_dataset` and `unique_id` should correspond to the values
        specified in the settings dict, and the `input_table_aliases` passed to the
        `linker` object.

        For `dedupe_only` links, the `source_dataset` columns can be ommitted.

        Args:
            labels_splinkdataframe_or_table_name (str | SplinkDataFrame): Name of table
                containing labels in the database
            threshold_actual (float, optional): Where the `clerical_match_score`
                provided by the user is a probability rather than binary, this value
                is used as the threshold to classify `clerical_match_score`s as binary
                matches or non matches. Defaults to 0.5.
            match_weight_round_to_nearest (float, optional): When provided, thresholds
                are rounded.  When large numbers of labels are provided, this is
                sometimes necessary to reduce the size of the ROC table, and therefore
                the number of points plotted on the chart. Defaults to None.
            match_weight_range (list(float), optional): minimum and maximum thresholds
                to include in chart output. Defaults to [-15,15].
        Examples:
            === ":simple-duckdb: DuckDB"
                ```py
                labels = pd.read_csv("my_labels.csv")
                linker.register_table(labels, "labels")
                linker.confusion_matrix_from_labels_table("labels")
                ```
            === ":simple-apachespark: Spark"
                ```py
                labels = spark.read.csv("my_labels.csv", header=True)
                labels.createDataFrame("labels")
                linker.confusion_matrix_from_labels_table("labels")
                ```

        Returns:
            altair.Chart: An altair chart
        """

        labels_tablename = self._get_labels_tablename_from_input(
            labels_splinkdataframe_or_table_name
        )
        self._raise_error_if_necessary_accuracy_columns_not_computed()
        df_truth_space = truth_space_table_from_labels_table(
            self,
            labels_tablename,
            threshold_actual=threshold_actual,
            match_weight_round_to_nearest=match_weight_round_to_nearest,
        )

        recs = df_truth_space.as_record_dict()
        a, b = match_weight_range
        recs = [r for r in recs if a < r["truth_threshold"] < b]
        return confusion_matrix_chart(recs, match_weight_range=match_weight_range)

    def prediction_errors_from_labels_table(
        self,
        labels_splinkdataframe_or_table_name,
        include_false_positives=True,
        include_false_negatives=True,
        threshold=0.5,
    ):
        """Generate a dataframe containing false positives and false negatives
        based on the comparison between the clerical_match_score in the labels
        table compared with the splink predicted match probability

        Args:
            labels_splinkdataframe_or_table_name (str | SplinkDataFrame): Name of table
                containing labels in the database
            include_false_positives (bool, optional): Defaults to True.
            include_false_negatives (bool, optional): Defaults to True.
            threshold (float, optional): Threshold above which a score is considered
                to be a match. Defaults to 0.5.

        Returns:
            SplinkDataFrame:  Table containing false positives and negatives
        """
        labels_tablename = self._get_labels_tablename_from_input(
            labels_splinkdataframe_or_table_name
        )
        return prediction_errors_from_labels_table(
            self,
            labels_tablename,
            include_false_positives,
            include_false_negatives,
            threshold,
        )

    def truth_space_table_from_labels_column(
        self,
        labels_column_name,
        threshold_actual=0.5,
        match_weight_round_to_nearest: float = None,
    ):
        """Generate truth statistics (false positive etc.) for each threshold value of
        match_probability, suitable for plotting a ROC chart.

        Your labels_column_name should include the ground truth cluster (unique
        identifier) that groups entities which are the same

        Args:
            labels_tablename (str): Name of table containing labels in the database
            threshold_actual (float, optional): Where the `clerical_match_score`
                provided by the user is a probability rather than binary, this value
                is used as the threshold to classify `clerical_match_score`s as binary
                matches or non matches. Defaults to 0.5.
            match_weight_round_to_nearest (float, optional): When provided, thresholds
                are rounded.  When large numbers of labels are provided, this is
                sometimes necessary to reduce the size of the ROC table, and therefore
                the number of points plotted on the ROC chart. Defaults to None.

        Examples:
            ```py
            linker.truth_space_table_from_labels_column("cluster")
            ```

        Returns:
            SplinkDataFrame:  Table of truth statistics
        """

        return truth_space_table_from_labels_column(
            self, labels_column_name, threshold_actual, match_weight_round_to_nearest
        )

    def roc_chart_from_labels_column(
        self,
        labels_column_name,
        threshold_actual=0.5,
        match_weight_round_to_nearest: float = None,
    ):
        """Generate a ROC chart from ground truth data, whereby the ground truth
        is in a column in the input dataset called `labels_column_name`

        Args:
            labels_column_name (str): Column name containing labels in the input table
            threshold_actual (float, optional): Where the `clerical_match_score`
                provided by the user is a probability rather than binary, this value
                is used as the threshold to classify `clerical_match_score`s as binary
                matches or non matches. Defaults to 0.5.
            match_weight_round_to_nearest (float, optional): When provided, thresholds
                are rounded.  When large numbers of labels are provided, this is
                sometimes necessary to reduce the size of the ROC table, and therefore
                the number of points plotted on the ROC chart. Defaults to None.

        Examples:
            ```py
            linker.roc_chart_from_labels_column("labels")
            ```

        Returns:
            altair.Chart: An altair chart
        """

        df_truth_space = truth_space_table_from_labels_column(
            self,
            labels_column_name,
            threshold_actual=threshold_actual,
            match_weight_round_to_nearest=match_weight_round_to_nearest,
        )
        recs = df_truth_space.as_record_dict()
        return roc_chart(recs)

    def precision_recall_chart_from_labels_column(
        self,
        labels_column_name,
        threshold_actual=0.5,
        match_weight_round_to_nearest: float = None,
    ):
        """Generate a precision-recall chart from ground truth data, whereby the ground
        truth is in a column in the input dataset called `labels_column_name`

        Args:
            labels_column_name (str): Column name containing labels in the input table
            threshold_actual (float, optional): Where the `clerical_match_score`
                provided by the user is a probability rather than binary, this value
                is used as the threshold to classify `clerical_match_score`s as binary
                matches or non matches. Defaults to 0.5.
            match_weight_round_to_nearest (float, optional): When provided, thresholds
                are rounded.  When large numbers of labels are provided, this is
                sometimes necessary to reduce the size of the ROC table, and therefore
                the number of points plotted on the ROC chart. Defaults to None.
        Examples:
            ```py
            linker.precision_recall_chart_from_labels_column("ground_truth")
            ```

        Returns:
            altair.Chart: An altair chart
        """

        df_truth_space = truth_space_table_from_labels_column(
            self,
            labels_column_name,
            threshold_actual=threshold_actual,
            match_weight_round_to_nearest=match_weight_round_to_nearest,
        )
        recs = df_truth_space.as_record_dict()
        return precision_recall_chart(recs)

    def accuracy_chart_from_labels_column(
        self,
        labels_column_name,
        threshold_actual=0.5,
        match_weight_round_to_nearest: float = None,
        add_metrics: list = [],
    ):
        """Generate an accuracy chart from ground truth data, whereby the ground
        truth is in a column in the input dataset called `labels_column_name`

        Args:
            labels_column_name (str): Column name containing labels in the input table
            threshold_actual (float, optional): Where the `clerical_match_score`
                provided by the user is a probability rather than binary, this value
                is used as the threshold to classify `clerical_match_score`s as binary
                matches or non matches. Defaults to 0.5.
            match_weight_round_to_nearest (float, optional): When provided, thresholds
                are rounded.  When large numbers of labels are provided, this is
                sometimes necessary to reduce the size of the ROC table, and therefore
                the number of points plotted on the chart. Defaults to None.
            add_metrics (list(str), optional): Precision and recall metrics are always
                included. Where provided, `add_metrics` specifies additional metrics
                to show, with the following options:

                - `"specificity"`: specificity, selectivity, true negative rate (TNR)
                - `"npv"`: negative predictive value (NPV)
                - `"accuracy"`: overall accuracy (TP+TN)/(P+N)
                - `"f1"`/`"f2"`/`"f0_5"`: F-scores for \u03B2=1 (balanced), \u03B2=2
                (emphasis on recall) and \u03B2=0.5 (emphasis on precision)
                - `"p4"` -  an extended F1 score with specificity and NPV included
                - `"phi"` - \u03C6 coefficient or Matthews correlation coefficient (MCC)
        Examples:
            ```py
            linker.accuracy_chart_from_labels_column("ground_truth", add_metrics=["f1"])
            ```

        Returns:
            altair.Chart: An altair chart
        """

        allowed = ["specificity", "npv", "accuracy", "f1", "f2", "f0_5", "p4", "phi"]

        if not isinstance(add_metrics, list):
            raise Exception(
                "add_metrics must be a list containing one or more of the following:",
                allowed,
            )

        # Silently filter out invalid entries (except case errors - e.g. ["NPV", "F1"])
        add_metrics = list(set(map(str.lower, add_metrics)).intersection(allowed))

        df_truth_space = truth_space_table_from_labels_column(
            self,
            labels_column_name,
            threshold_actual=threshold_actual,
            match_weight_round_to_nearest=match_weight_round_to_nearest,
        )
        recs = df_truth_space.as_record_dict()
        return accuracy_chart(recs, add_metrics=add_metrics)

    def confusion_matrix_from_labels_column(
        self,
        labels_column_name,
        threshold_actual=0.5,
        match_weight_round_to_nearest: float = None,
        match_weight_range=[-15, 15],
    ):
        """Generate an accuracy chart from ground truth data, whereby the ground
        truth is in a column in the input dataset called `labels_column_name`

        Args:
            labels_column_name (str): Column name containing labels in the input table
            threshold_actual (float, optional): Where the `clerical_match_score`
                provided by the user is a probability rather than binary, this value
                is used as the threshold to classify `clerical_match_score`s as binary
                matches or non matches. Defaults to 0.5.
            match_weight_round_to_nearest (float, optional): When provided, thresholds
                are rounded.  When large numbers of labels are provided, this is
                sometimes necessary to reduce the size of the ROC table, and therefore
                the number of points plotted on the chart. Defaults to None.
            match_weight_range (list(float), optional): minimum and maximum thresholds
                to include in chart output. Defaults to [-15,15].
        Examples:
            ```py
            linker.confusion_matrix_from_labels_column("ground_truth")
            ```

        Returns:
            altair.Chart: An altair chart
        """

        df_truth_space = truth_space_table_from_labels_column(
            self,
            labels_column_name,
            threshold_actual=threshold_actual,
            match_weight_round_to_nearest=match_weight_round_to_nearest,
        )

        recs = df_truth_space.as_record_dict()
        a, b = match_weight_range
        recs = [r for r in recs if a < r["truth_threshold"] < b]
        return confusion_matrix_chart(recs, match_weight_range=match_weight_range)

    def prediction_errors_from_labels_column(
        self,
        label_colname,
        include_false_positives=True,
        include_false_negatives=True,
        threshold=0.5,
    ):
        """Generate a dataframe containing false positives and false negatives
        based on the comparison between the splink match probability and the
        labels column.  A label column is a column in the input dataset that contains
        the 'ground truth' cluster to which the record belongs

        Args:
            label_colname (str): Name of labels column in input data
            include_false_positives (bool, optional): Defaults to True.
            include_false_negatives (bool, optional): Defaults to True.
            threshold (float, optional): Threshold above which a score is considered
                to be a match. Defaults to 0.5.

        Returns:
            SplinkDataFrame:  Table containing false positives and negatives
        """
        return prediction_errors_from_label_column(
            self,
            label_colname,
            include_false_positives,
            include_false_negatives,
            threshold,
        )

    def match_weights_histogram(
        self, df_predict: SplinkDataFrame, target_bins: int = 30, width=600, height=250
    ):
        """Generate a histogram that shows the distribution of match weights in
        `df_predict`

        Args:
            df_predict (SplinkDataFrame): Output of `linker.predict()`
            target_bins (int, optional): Target number of bins in histogram. Defaults to
                30.
            width (int, optional): Width of output. Defaults to 600.
            height (int, optional): Height of output chart. Defaults to 250.


        Returns:
            altair.Chart: An altair chart

        """
        df = histogram_data(self, df_predict, target_bins)
        recs = df.as_record_dict()
        return match_weights_histogram(recs, width=width, height=height)

    def waterfall_chart(self, records: list[dict], filter_nulls=True):
        """Visualise how the final match weight is computed for the provided pairwise
        record comparisons.

        Records must be provided as a list of dictionaries. This would usually be
        obtained from `df.as_record_dict(limit=n)` where `df` is a SplinkDataFrame.

        Examples:
            ```py
            df = linker.predict(threshold_match_weight=2)
            records = df.as_record_dict(limit=10)
            linker.waterfall_chart(records)
            ```

        Args:
            records (List[dict]): Usually be obtained from `df.as_record_dict(limit=n)`
                where `df` is a SplinkDataFrame.
            filter_nulls (bool, optional): Whether the visualiation shows null
                comparisons, which have no effect on final match weight. Defaults to
                True.


        Returns:
            altair.Chart: An altair chart

        """
        self._raise_error_if_necessary_waterfall_columns_not_computed()

        return waterfall_chart(records, self._settings_obj, filter_nulls)

    def unlinkables_chart(
        self,
        x_col="match_weight",
        source_dataset=None,
        as_dict=False,
    ):
        """Generate an interactive chart displaying the proportion of records that
        are "unlinkable" for a given splink score threshold and model parameters.

        Unlinkable records are those that, even when compared with themselves, do not
        contain enough information to confirm a match.

        Args:
            x_col (str, optional): Column to use for the x-axis.
                Defaults to "match_weight".
            source_dataset (str, optional): Name of the source dataset to use for
                the title of the output chart.
            as_dict (bool, optional): If True, return a dict version of the chart.

        Examples:
            For the simplest code pipeline, load a pre-trained model
            and run this against the test data.
            ```py
            from splink.datasets import splink_datasets
            df = splink_datasets.fake_1000
            linker = DuckDBLinker(df)
            linker.load_settings("saved_settings.json")
            linker.unlinkables_chart()
            ```
            For more complex code pipelines, you can run an entire pipeline
            that estimates your m and u values, before `unlinkables_chart().

        Returns:
            altair.Chart: An altair chart
        """

        # Link our initial df on itself and calculate the % of unlinkable entries
        records = unlinkables_data(self)
        return unlinkables_chart(records, x_col, source_dataset, as_dict)

    def comparison_viewer_dashboard(
        self,
        df_predict: SplinkDataFrame,
        out_path: str,
        overwrite=False,
        num_example_rows=2,
        return_html_as_string=False,
    ):
        """Generate an interactive html visualization of the linker's predictions and
        save to `out_path`.  For more information see
        [this video](https://www.youtube.com/watch?v=DNvCMqjipis)


        Args:
            df_predict (SplinkDataFrame): The outputs of `linker.predict()`
            out_path (str): The path (including filename) to save the html file to.
            overwrite (bool, optional): Overwrite the html file if it already exists?
                Defaults to False.
            num_example_rows (int, optional): Number of example rows per comparison
                vector. Defaults to 2.
            return_html_as_string: If True, return the html as a string

        Examples:
            ```py
            df_predictions = linker.predict()
            linker.comparison_viewer_dashboard(df_predictions, "scv.html", True, 2)
            ```

            Optionally, in Jupyter, you can display the results inline
            Otherwise you can just load the html file in your browser
            ```py
            from IPython.display import IFrame
            IFrame(src="./scv.html", width="100%", height=1200)
            ```

        """
        self._raise_error_if_necessary_waterfall_columns_not_computed()

        sql = comparison_vector_distribution_sql(self)
        self._enqueue_sql(sql, "__splink__df_comparison_vector_distribution")

        sqls = comparison_viewer_table_sqls(self, num_example_rows)
        for sql in sqls:
            self._enqueue_sql(sql["sql"], sql["output_table_name"])

        df = self._execute_sql_pipeline([df_predict])

        rendered = render_splink_comparison_viewer_html(
            df.as_record_dict(),
            self._settings_obj._as_completed_dict(),
            out_path,
            overwrite,
        )
        if return_html_as_string:
            return rendered

    def parameter_estimate_comparisons_chart(self, include_m=True, include_u=False):
        """Show a chart that shows how parameter estimates have differed across
        the different estimation methods you have used.

        For example, if you have run two EM estimation sessions, blocking on
        different variables, and both result in parameter estimates for
        first_name, this chart will enable easy comparison of the different
        estimates

        Args:
            include_m (bool, optional): Show different estimates of m values. Defaults
                to True.
            include_u (bool, optional): Show different estimates of u values. Defaults
                to False.

        """
        records = self._settings_obj._parameter_estimates_as_records

        to_retain = []
        if include_m:
            to_retain.append("m")
        if include_u:
            to_retain.append("u")

        records = [r for r in records if r["m_or_u"] in to_retain]

        return parameter_estimate_comparisons(records)

    def missingness_chart(self, input_dataset: str = None):
        """Generate a summary chart of the missingness (prevalence of nulls) of
        columns in the input datasets.  By default, missingness is assessed across
        all input datasets

        Args:
            input_dataset (str, optional): Name of one of the input tables in the
                database.  If provided, missingness will be computed for
                this table alone.
                Defaults to None.

        Examples:
            ```py
            linker.missingness_chart()
            ```
            To view offline (if you don't have an internet connection):
            ```py
            c = linker.missingness_chart()
<<<<<<< HEAD
            c.save("test_chart.html")
=======
            save_offline_chart(c.to_dict(), "test_chart.html")
>>>>>>> 4ffb2b2d
            ```
            View resultant html file in Jupyter (or just load it in your browser)
            ```py
            from IPython.display import IFrame
            IFrame(src="./test_chart.html", width=1000, height=500
            ```

        Returns:
            altair.Chart: An altair chart
        """
        records = missingness_data(self, input_dataset)
        return missingness_chart(records)

    def completeness_chart(self, input_dataset: str = None, cols: list[str] = None):
        """Generate a summary chart of the completeness (proportion of non-nulls) of
        columns in each of the input datasets. By default, completeness is assessed for
        all column in the input data.

        Args:
            input_dataset (str, optional): Name of one of the input tables in the
                database.  If provided, completeness will be computed for this table
                alone. Defaults to None.
            cols (List[str], optional): List of column names to calculate completeness.
                Default to None.

        Examples:
            ```py
            linker.completeness_chart()
            ```
            To view offline (if you don't have an internet connection):
            ```py
            c = linker.completeness_chart()
<<<<<<< HEAD
            c.save("test_chart.html")
=======
            save_offline_chart(c.to_dict(), "test_chart.html")
>>>>>>> 4ffb2b2d
            ```
            View resultant html file in Jupyter (or just load it in your browser)
            ```py
            from IPython.display import IFrame
            IFrame(src="./test_chart.html", width=1000, height=500
            ```
        """
        records = completeness_data(self, input_dataset, cols)
        return completeness_chart(records)

    def count_num_comparisons_from_blocking_rule(
        self,
        blocking_rule: str | BlockingRule,
    ) -> int:
        """Compute the number of pairwise record comparisons that would be generated by
        a blocking rule

        Args:
            blocking_rule (str | BlockingRule): The blocking rule to analyse
            link_type (str, optional): The link type.  This is needed only if the
                linker has not yet been provided with a settings dictionary.  Defaults
                to None.
            unique_id_column_name (str, optional):  This is needed only if the
                linker has not yet been provided with a settings dictionary.  Defaults
                to None.

        Examples:
            ```py
            br = "l.surname = r.surname"
            linker.count_num_comparisons_from_blocking_rule(br)
            ```
            > 19387

            ```py
            br = "l.name = r.name and substr(l.dob,1,4) = substr(r.dob,1,4)"
            linker.count_num_comparisons_from_blocking_rule(br)
            ```
            > 394
            Alternatively, you can use the blocking rule library functions
            ```py
            import splink.duckdb.blocking_rule_library as brl
            br = brl.exact_match_rule("surname")
            linker.count_num_comparisons_from_blocking_rule(br)
            ```
            > 3167

        Returns:
            int: The number of comparisons generated by the blocking rule
        """

        blocking_rule = blocking_rule_to_obj(blocking_rule).blocking_rule_sql

        sql = vertically_concatenate_sql(self)
        self._enqueue_sql(sql, "__splink__df_concat")

        sql = number_of_comparisons_generated_by_blocking_rule_post_filters_sql(
            self, blocking_rule
        )
        self._enqueue_sql(sql, "__splink__analyse_blocking_rule")
        res = self._execute_sql_pipeline().as_record_dict()[0]
        return res["count_of_pairwise_comparisons_generated"]

    def _count_num_comparisons_from_blocking_rule_pre_filter_conditions(
        self,
        blocking_rule: str,
    ) -> int:
        """Compute the number of pairwise record comparisons that would be generated by
        a blocking rule, prior to any filters (non equi-join conditions) being applied
        by the SQL engine.

        For more information on what this means, see
        https://github.com/moj-analytical-services/splink/discussions/1391

        Args:
            blocking_rule (str): The blocking rule to analyse

        Returns:
            int: The number of comparisons generated by the blocking rule
        """

        input_dataframes = []
        df_concat = self._initialise_df_concat()

        if df_concat:
            input_dataframes.append(df_concat)

        sqls = count_comparisons_from_blocking_rule_pre_filter_conditions_sqls(
            self, blocking_rule
        )
        for sql in sqls:
            self._enqueue_sql(sql["sql"], sql["output_table_name"])

        res = self._execute_sql_pipeline(input_dataframes).as_record_dict()[0]
        return int(res["count_of_pairwise_comparisons_generated"])

    def cumulative_comparisons_from_blocking_rules_records(
        self,
        blocking_rules: str | BlockingRule | list = None,
    ):
        """Output the number of comparisons generated by each successive blocking rule.

        This is equivalent to the output size of df_predict and details how many
        comparisons each of your individual blocking rules will contribute to the
        total.

        Args:
            blocking_rules (str or list): The blocking rule(s) to compute comparisons
                for. If null, the rules set out in your settings object will be used.

        Examples:
            Generate total comparisons from Blocking Rules defined in settings
            dictionary
            ```py
            linker_settings = DuckDBLinker(df, settings)
            # Compute the cumulative number of comparisons generated by the rules
            # in your settings object.
            linker_settings.cumulative_comparisons_from_blocking_rules_records()
            ```

            Generate total comparisons with custom blocking rules.
            ```py
            blocking_rules = [
               "l.surname = r.surname",
               "l.first_name = r.first_name
                and substr(l.dob,1,4) = substr(r.dob,1,4)"
            ]

            linker_settings.cumulative_comparisons_from_blocking_rules_records(
                blocking_rules
             )
            ```

        Returns:
            List: A list of blocking rules and the corresponding number of
                comparisons it is forecast to generate.
        """
        if blocking_rules:
            blocking_rules = ensure_is_list(blocking_rules)

        records = cumulative_comparisons_generated_by_blocking_rules(
            self, blocking_rules, output_chart=False
        )

        return records

    def cumulative_num_comparisons_from_blocking_rules_chart(
        self,
        blocking_rules: str | BlockingRule | list = None,
    ):
        """Display a chart with the cumulative number of comparisons generated by a
        selection of blocking rules.

        This is equivalent to the output size of df_predict and details how many
        comparisons each of your individual blocking rules will contribute to the
        total.

        Args:
            blocking_rules (str or list): The blocking rule(s) to compute comparisons
                for. If null, the rules set out in your settings object will be used.

        Examples:
            ```py
            linker_settings = DuckDBLinker(df, settings)
            # Compute the cumulative number of comparisons generated by the rules
            # in your settings object.
            linker_settings.cumulative_num_comparisons_from_blocking_rules_chart()
            >>>
            # Generate total comparisons with custom blocking rules.
            blocking_rules = [
               "l.surname = r.surname",
               "l.first_name = r.first_name
                and substr(l.dob,1,4) = substr(r.dob,1,4)"
            ]
            >>>
            linker_settings.cumulative_num_comparisons_from_blocking_rules_chart(
                blocking_rules
             )
            ```

        Returns:
            altair.Chart: An altair chart
        """

        if blocking_rules:
            blocking_rules = ensure_is_list(blocking_rules)

        records = cumulative_comparisons_generated_by_blocking_rules(
            self, blocking_rules, output_chart=True
        )

        return cumulative_blocking_rule_comparisons_generated(records)

    def count_num_comparisons_from_blocking_rules_for_prediction(self, df_predict):
        """Counts the marginal number of edges created from each of the blocking rules
        in `blocking_rules_to_generate_predictions`

        This is different to `count_num_comparisons_from_blocking_rule`
        because it (a) analyses multiple blocking rules rather than a single rule, and
        (b) deduplicates any comparisons that are generated, to tell you the
        marginal effect of each entry in `blocking_rules_to_generate_predictions`

        Args:
            df_predict (SplinkDataFrame): SplinkDataFrame with match weights
            and probabilities of rows matching

        Examples:
            ```py
            linker = DuckDBLinker(df)
            linker.load_model("settings.json")
            df_predict = linker.predict(threshold_match_probability=0.95)
            count_pairwise = linker.count_num_comparisons_from_blocking_rules_for_prediction(df_predict)
            count_pairwise.as_pandas_dataframe(limit=5)
            ```

        Returns:
            SplinkDataFrame: A SplinkDataFrame of the pairwise comparisons and
                estimated pairwise comparisons generated by the blocking rules.
        """  # noqa: E501
        sql = count_num_comparisons_from_blocking_rules_for_prediction_sql(
            self, df_predict
        )
        match_key_analysis = self._sql_to_splink_dataframe_checking_cache(
            sql, "__splink__match_key_analysis"
        )
        return match_key_analysis

    def match_weights_chart(self):
        """Display a chart of the (partial) match weights of the linkage model

        Examples:
            ```py
            linker.match_weights_chart()
            ```
            To view offline (if you don't have an internet connection):
            ```py

            c = linker.match_weights_chart()
<<<<<<< HEAD
            c.save("test_chart.html")
=======
            save_offline_chart(c.to_dict(), "test_chart.html")
>>>>>>> 4ffb2b2d
            ```
            View resultant html file in Jupyter (or just load it in your browser)
            ```py
            from IPython.display import IFrame
            IFrame(src="./test_chart.html", width=1000, height=500)
            ```

        Returns:
            altair.Chart: An altair chart
        """
        return self._settings_obj.match_weights_chart()

    def tf_adjustment_chart(
        self,
        output_column_name: str,
        n_most_freq: int = 10,
        n_least_freq: int = 10,
        vals_to_include: str | list = None,
        as_dict: bool = False,
    ):
        """Display a chart showing the impact of term frequency adjustments on a
        specific comparison level.
        Each value

        Args:
            output_column_name (str): Name of an output column for which term frequency
                 adjustment has been applied.
            n_most_freq (int, optional): Number of most frequent values to show. If this
                 or `n_least_freq` set to None, all values will be shown.
                Default to 10.
            n_least_freq (int, optional): Number of least frequent values to show. If
                this or `n_most_freq` set to None, all values will be shown.
                Default to 10.
            vals_to_include (list, optional): Specific values for which to show term
                sfrequency adjustments.
                Defaults to None.

        Returns:
            altair.Chart: An altair chart
        """

        # Comparisons with TF adjustments
        tf_comparisons = [
            c._output_column_name
            for c in self._settings_obj.comparisons
            if any([cl._has_tf_adjustments for cl in c.comparison_levels])
        ]
        if output_column_name not in tf_comparisons:
            raise ValueError(
                f"{output_column_name} is not a valid comparison column, or does not"
                f" have term frequency adjustment activated"
            )

        vals_to_include = ensure_is_list(vals_to_include)

        return tf_adjustment_chart(
            self,
            output_column_name,
            n_most_freq,
            n_least_freq,
            vals_to_include,
            as_dict,
        )

    def m_u_parameters_chart(self):
        """Display a chart of the m and u parameters of the linkage model

        Examples:
            ```py
            linker.m_u_parameters_chart()
            ```
            To view offline (if you don't have an internet connection):
            ```py

            c = linker.match_weights_chart()
<<<<<<< HEAD
            c.save("test_chart.html")
=======
            save_offline_chart(c.to_dict(), "test_chart.html")
>>>>>>> 4ffb2b2d
            ```
            View resultant html file in Jupyter (or just load it in your browser)
            ```py
            from IPython.display import IFrame
            IFrame(src="./test_chart.html", width=1000, height=500)
            ```

        Returns:
            altair.Chart: An altair chart
        """

        return self._settings_obj.m_u_parameters_chart()

    def cluster_studio_dashboard(
        self,
        df_predict: SplinkDataFrame,
        df_clustered: SplinkDataFrame,
        out_path: str,
        sampling_method="random",
        sample_size: int = 10,
        cluster_ids: list = None,
        cluster_names: list = None,
        overwrite: bool = False,
        return_html_as_string=False,
    ):
        """Generate an interactive html visualization of the predicted cluster and
        save to `out_path`.

        Args:
            df_predict (SplinkDataFrame): The outputs of `linker.predict()`
            df_clustered (SplinkDataFrame): The outputs of
                `linker.cluster_pairwise_predictions_at_threshold()`
            out_path (str): The path (including filename) to save the html file to.
            sampling_method (str, optional): `random` or `by_cluster_size`. Defaults to
                `random`.
            sample_size (int, optional): Number of clusters to show in the dahboard.
                Defaults to 10.
            cluster_ids (list): The IDs of the clusters that will be displayed in the
                dashboard.  If provided, ignore the `sampling_method` and `sample_size`
                arguments. Defaults to None.
            overwrite (bool, optional): Overwrite the html file if it already exists?
                Defaults to False.
            cluster_names (list, optional): If provided, the dashboard will display
                these names in the selection box. Ony works in conjunction with
                `cluster_ids`.  Defaults to None.
            return_html_as_string: If True, return the html as a string

        Examples:
            ```py
            df_p = linker.predict()
            df_c = linker.cluster_pairwise_predictions_at_threshold(df_p, 0.5)
            linker.cluster_studio_dashboard(
                df_p, df_c, [0, 4, 7], "cluster_studio.html"
            )
            ```
            Optionally, in Jupyter, you can display the results inline
            Otherwise you can just load the html file in your browser
            ```py
            from IPython.display import IFrame
            IFrame(src="./cluster_studio.html", width="100%", height=1200)
            ```
        """
        self._raise_error_if_necessary_waterfall_columns_not_computed()

        rendered = render_splink_cluster_studio_html(
            self,
            df_predict,
            df_clustered,
            out_path,
            sampling_method=sampling_method,
            sample_size=sample_size,
            cluster_ids=cluster_ids,
            overwrite=overwrite,
            cluster_names=cluster_names,
        )

        if return_html_as_string:
            return rendered

    def save_model_to_json(
        self, out_path: str | None = None, overwrite: bool = False
    ) -> dict:
        """Save the configuration and parameters of the linkage model to a `.json` file.

        The model can later be loaded back in using `linker.load_model()`.
        The settings dict is also returned in case you want to save it a different way.

        Examples:
            ```py
            linker.save_model_to_json("my_settings.json", overwrite=True)
            ```
        Args:
            out_path (str, optional): File path for json file. If None, don't save to
                file. Defaults to None.
            overwrite (bool, optional): Overwrite if already exists? Defaults to False.

        Returns:
            dict: The settings as a dictionary.
        """
        model_dict = self._settings_obj.as_dict()
        if out_path:
            if os.path.isfile(out_path) and not overwrite:
                raise ValueError(
                    f"The path {out_path} already exists. Please provide a different "
                    "path or set overwrite=True"
                )
            with open(out_path, "w", encoding="utf-8") as f:
                json.dump(model_dict, f, indent=4)
        return model_dict

    def save_settings_to_json(
        self, out_path: str | None = None, overwrite: bool = False
    ) -> dict:
        """
        This function is deprecated. Use save_model_to_json() instead.
        """
        warnings.warn(
            "This function is deprecated. Use save_model_to_json() instead.",
            SplinkDeprecated,
            stacklevel=2,
        )
        return self.save_model_to_json(out_path, overwrite)

    def estimate_probability_two_random_records_match(
        self, deterministic_matching_rules, recall
    ):
        """Estimate the model parameter `probability_two_random_records_match` using
        a direct estimation approach.

        See [here](https://github.com/moj-analytical-services/splink/issues/462)
        for discussion of methodology

        Args:
            deterministic_matching_rules (list): A list of deterministic matching
                rules that should be designed to admit very few (none if possible)
                false positives
            recall (float): A guess at the recall the deterministic matching rules
                will attain.  i.e. what proportion of true matches will be recovered
                by these deterministic rules
        """

        if (recall > 1) or (recall <= 0):
            raise ValueError(
                f"Estimated recall must be greater than 0 "
                f"and no more than 1. Supplied value {recall}."
            )

        # If user, by error, provides a single rule as a string
        if isinstance(deterministic_matching_rules, str):
            deterministic_matching_rules = [deterministic_matching_rules]

        records = cumulative_comparisons_generated_by_blocking_rules(
            self,
            deterministic_matching_rules,
        )

        summary_record = records[-1]
        num_observed_matches = summary_record["cumulative_rows"]
        num_total_comparisons = summary_record["cartesian"]

        if num_observed_matches > num_total_comparisons * recall:
            raise ValueError(
                f"Deterministic matching rules led to more "
                f"observed matches than is consistent with supplied recall. "
                f"With these rules, recall must be at least "
                f"{num_observed_matches/num_total_comparisons:,.2f}."
            )

        num_expected_matches = num_observed_matches / recall
        prob = num_expected_matches / num_total_comparisons

        # warn about boundary values, as these will usually be in error
        if num_observed_matches == 0:
            logger.warning(
                f"WARNING: Deterministic matching rules led to no observed matches! "
                f"This means that no possible record pairs are matches, "
                f"and no records are linked to one another.\n"
                f"If this is truly the case then you do not need "
                f"to run the linkage model.\n"
                f"However this is usually in error; "
                f"expected rules to have recall of {100*recall:,.0f}%. "
                f"Consider revising rules as they may have an error."
            )
        if prob == 1:
            logger.warning(
                "WARNING: Probability two random records match is estimated to be 1.\n"
                "This means that all possible record pairs are matches, "
                "and all records are linked to one another.\n"
                "If this is truly the case then you do not need "
                "to run the linkage model.\n"
                "However, it is more likely that this estimate is faulty. "
                "Perhaps your deterministic matching rules include "
                "too many false positives?"
            )

        self._settings_obj._probability_two_random_records_match = prob

        reciprocal_prob = "Infinity" if prob == 0 else f"{1/prob:,.2f}"
        logger.info(
            f"Probability two random records match is estimated to be  {prob:.3g}.\n"
            f"This means that amongst all possible pairwise record comparisons, one in "
            f"{reciprocal_prob} are expected to match.  "
            f"With {num_total_comparisons:,.0f} total"
            " possible comparisons, we expect a total of around "
            f"{num_expected_matches:,.2f} matching pairs"
        )

    def invalidate_cache(self):
        """Invalidate the Splink cache.  Any previously-computed tables
        will be recomputed.
        This is useful, for example, if the input data tables have changed.
        """
        # Before Splink executes a SQL command, it checks the cache to see
        # whether a table already exists with the name of the output table

        # This function has the effect of changing the names of the output tables
        # to include a different unique id

        # As a result, any previously cached tables will not be found
        self._cache_uid = ascii_uid(8)

        # As a result, any previously cached tables will not be found
        self._intermediate_table_cache.invalidate_cache()

        # Drop any existing splink tables from the database
        # Note, this is not actually necessary, it's just good housekeeping
        self.delete_tables_created_by_splink_from_db()

    def register_table_input_nodes_concat_with_tf(self, input_data, overwrite=False):
        """Register a pre-computed version of the input_nodes_concat_with_tf table that
        you want to re-use e.g. that you created in a previous run

        This method allowed you to register this table in the Splink cache
        so it will be used rather than Splink computing this table anew.

        Args:
            input_data: The data you wish to register. This can be either a dictionary,
                pandas dataframe, pyarrow table or a spark dataframe.
            overwrite (bool): Overwrite the table in the underlying database if it
                exists
        """

        table_name_physical = "__splink__df_concat_with_tf_" + self._cache_uid
        splink_dataframe = self.register_table(
            input_data, table_name_physical, overwrite=overwrite
        )
        splink_dataframe.templated_name = "__splink__df_concat_with_tf"

        self._intermediate_table_cache["__splink__df_concat_with_tf"] = splink_dataframe
        return splink_dataframe

    def register_table_predict(self, input_data, overwrite=False):
        table_name_physical = "__splink__df_predict_" + self._cache_uid
        splink_dataframe = self.register_table(
            input_data, table_name_physical, overwrite=overwrite
        )
        self._intermediate_table_cache["__splink__df_predict"] = splink_dataframe
        splink_dataframe.templated_name = "__splink__df_predict"
        return splink_dataframe

    def register_term_frequency_lookup(self, input_data, col_name, overwrite=False):
        input_col = InputColumn(col_name, settings_obj=self._settings_obj)
        table_name_templated = colname_to_tf_tablename(input_col)
        table_name_physical = f"{table_name_templated}_{self._cache_uid}"
        splink_dataframe = self.register_table(
            input_data, table_name_physical, overwrite=overwrite
        )
        self._intermediate_table_cache[table_name_templated] = splink_dataframe
        splink_dataframe.templated_name = table_name_templated
        return splink_dataframe

    def register_labels_table(self, input_data, overwrite=False):
        table_name_physical = "__splink__df_labels_" + ascii_uid(8)
        splink_dataframe = self.register_table(
            input_data, table_name_physical, overwrite=overwrite
        )
        splink_dataframe.templated_name = "__splink__df_labels"
        return splink_dataframe

    def labelling_tool_for_specific_record(
        self,
        unique_id,
        source_dataset=None,
        out_path="labelling_tool.html",
        overwrite=False,
        match_weight_threshold=-4,
        view_in_jupyter=False,
        show_splink_predictions_in_interface=True,
    ):
        """Create a standalone, offline labelling dashboard for a specific record
        as identified by its unique id

        Args:
            unique_id (str): The unique id of the record for which to create the
                labelling tool
            source_dataset (str, optional): If there are multiple datasets, to
                identify the record you must also specify the source_dataset. Defaults
                to None.
            out_path (str, optional): The output path for the labelling tool. Defaults
                to "labelling_tool.html".
            overwrite (bool, optional): If true, overwrite files at the output
                path if they exist. Defaults to False.
            match_weight_threshold (int, optional): Include possible matches in the
                output which score above this threshold. Defaults to -4.
            view_in_jupyter (bool, optional): If you're viewing in the Jupyter
                html viewer, set this to True to extract your labels. Defaults to False.
            show_splink_predictions_in_interface (bool, optional): Whether to
                show information about the Splink model's predictions that could
                potentially bias the decision of the clerical labeller. Defaults to
                True.
        """

        df_comparisons = generate_labelling_tool_comparisons(
            self,
            unique_id,
            source_dataset,
            match_weight_threshold=match_weight_threshold,
        )

        render_labelling_tool_html(
            self,
            df_comparisons,
            show_splink_predictions_in_interface=show_splink_predictions_in_interface,
            out_path=out_path,
            view_in_jupyter=view_in_jupyter,
            overwrite=overwrite,
        )

    def _remove_splinkdataframe_from_cache(self, splink_dataframe: SplinkDataFrame):
        keys_to_delete = set()
        for key, df in self._intermediate_table_cache.items():
            if df.physical_name == splink_dataframe.physical_name:
                keys_to_delete.add(key)

        for k in keys_to_delete:
            del self._intermediate_table_cache[k]<|MERGE_RESOLUTION|>--- conflicted
+++ resolved
@@ -3075,11 +3075,7 @@
             To view offline (if you don't have an internet connection):
             ```py
             c = linker.missingness_chart()
-<<<<<<< HEAD
-            c.save("test_chart.html")
-=======
             save_offline_chart(c.to_dict(), "test_chart.html")
->>>>>>> 4ffb2b2d
             ```
             View resultant html file in Jupyter (or just load it in your browser)
             ```py
@@ -3112,11 +3108,7 @@
             To view offline (if you don't have an internet connection):
             ```py
             c = linker.completeness_chart()
-<<<<<<< HEAD
-            c.save("test_chart.html")
-=======
             save_offline_chart(c.to_dict(), "test_chart.html")
->>>>>>> 4ffb2b2d
             ```
             View resultant html file in Jupyter (or just load it in your browser)
             ```py
@@ -3354,11 +3346,7 @@
             ```py
 
             c = linker.match_weights_chart()
-<<<<<<< HEAD
-            c.save("test_chart.html")
-=======
             save_offline_chart(c.to_dict(), "test_chart.html")
->>>>>>> 4ffb2b2d
             ```
             View resultant html file in Jupyter (or just load it in your browser)
             ```py
@@ -3434,11 +3422,7 @@
             ```py
 
             c = linker.match_weights_chart()
-<<<<<<< HEAD
-            c.save("test_chart.html")
-=======
             save_offline_chart(c.to_dict(), "test_chart.html")
->>>>>>> 4ffb2b2d
             ```
             View resultant html file in Jupyter (or just load it in your browser)
             ```py
