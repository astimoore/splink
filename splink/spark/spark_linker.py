from __future__ import annotations

import logging
import math
import os
import re
from itertools import compress

import pandas as pd
import sqlglot
from pyspark.sql.dataframe import DataFrame as spark_df
from pyspark.sql.types import DoubleType, StringType
from pyspark.sql.utils import AnalysisException

from ..databricks.enable_splink import enable_splink
from ..input_column import InputColumn
from ..linker import Linker
from ..logging_messages import execute_sql_logging_message_info, log_sql
from ..misc import ensure_is_list, major_minor_version_greater_equal_than
from ..splink_dataframe import SplinkDataFrame
from ..term_frequencies import colname_to_tf_tablename
from .custom_spark_dialect import Dialect

logger = logging.getLogger(__name__)

Dialect["customspark"]


class SparkDataframe(SplinkDataFrame):
    linker: SparkLinker

    @property
    def columns(self) -> list[InputColumn]:
        sql = f"select * from {self.physical_name} limit 1"
        spark_df = self.linker.spark.sql(sql)

        col_strings = list(spark_df.columns)
        return [InputColumn(c, sql_dialect="spark") for c in col_strings]

    def validate(self):
        pass

    def as_record_dict(self, limit=None):
        sql = f"select * from {self.physical_name}"
        if limit:
            sql += f" limit {limit}"

        return self.linker.spark.sql(sql).toPandas().to_dict(orient="records")

<<<<<<< HEAD
    def _drop_table_from_database(self, force_non_splink_table=False):

=======
    def drop_table_from_database(self, force_non_splink_table=False):
>>>>>>> d609f0b4
        # Spark, in general, does not persist its results to disk
        # There is a whitelist of dataframes to either perist() or checkpoint()
        # But there's no real need to clean these up, so we'll just do nothing
        pass

    def as_pandas_dataframe(self, limit=None):
        sql = f"select * from {self.physical_name}"
        if limit:
            sql += f" limit {limit}"

        return self.linker.spark.sql(sql).toPandas()

    def as_spark_dataframe(self):
        return self.linker.spark.table(self.physical_name)


class SparkLinker(Linker):
    def __init__(
        self,
        input_table_or_tables,
        settings_dict=None,
        break_lineage_method=None,
        set_up_basic_logging=True,
        input_table_aliases: str | list = None,
        spark=None,
        catalog=None,
        database=None,
        repartition_after_blocking=False,
        num_partitions_on_repartition=None,
    ):
        """Initialise the linker object, which manages the data linkage process and
                holds the data linkage model.

        Args:
            input_table_or_tables: Input data into the linkage model.  Either a
                single table or a list of tables.  Tables can be provided either as
                a Spark DataFrame, or as the name of the table as a string, as
                registered in the Spark catalog
            settings_dict (dict, optional): A Splink settings dictionary. If not
                provided when the object is created, can later be added using
                `linker.load_settings()` Defaults to None.
            break_lineage_method (str, optional): Method to use to cache intermediate
                results.  Can be "checkpoint", "persist", "parquet", "delta_lake_files",
                "delta_lake_table". Defaults to "parquet".
            set_up_basic_logging (bool, optional): If true, sets ups up basic logging
                so that Splink sends messages at INFO level to stdout. Defaults to True.
            input_table_aliases (Union[str, list], optional): Labels assigned to
                input tables in Splink outputs.  If the names of the tables in the
                input database are long or unspecific, this argument can be used
                to attach more easily readable/interpretable names. Defaults to None.
            spark: The SparkSession. Required only if `input_table_or_tables` are
                provided as string - otherwise will be inferred from the provided
                Spark Dataframes.
            repartition_after_blocking (bool, optional): In some cases, especially when
                the comparisons are very computationally intensive, performance may be
                improved by repartitioning after blocking to distribute the workload of
                computing the comparison vectors more evenly and reduce the number of
                tasks. Defaults to False.
            num_partitions_on_repartition (int, optional): When saving out intermediate
                results, how many partitions to use?  This should be set so that
                partitions are roughly 100Mb. Defaults to 100.

        """

        self._sql_dialect_ = "spark"

        self.break_lineage_method = break_lineage_method

        self.repartition_after_blocking = repartition_after_blocking

        input_tables = ensure_is_list(input_table_or_tables)

        input_aliases = self._ensure_aliases_populated_and_is_list(
            input_table_or_tables, input_table_aliases
        )

        self._get_spark_from_input_tables_if_not_provided(spark, input_tables)

        if num_partitions_on_repartition is None:
            parallelism_value = 200
            try:
                parallelism_value = self.spark.conf.get("spark.default.parallelism")
                parallelism_value = int(parallelism_value)
            except Exception:
                pass

            # Prefer spark.sql.shuffle.partitions if set
            try:
                parallelism_value = self.spark.conf.get("spark.sql.shuffle.partitions")
                parallelism_value = int(parallelism_value)
            except Exception:
                pass

            self.num_partitions_on_repartition = math.ceil(parallelism_value / 2)
        else:
            self.num_partitions_on_repartition = num_partitions_on_repartition

        self._set_catalog_and_database_if_not_provided(catalog, database)

        self._drop_splink_cached_tables()

        homogenised_tables = []
        homogenised_aliases = []

        for i, (table, alias) in enumerate(zip(input_tables, input_aliases)):
            if type(alias).__name__ == "DataFrame":
                alias = f"__splink__input_table_{i}"

            if type(table).__name__ == "DataFrame":
                self.register_table(table, alias)
                table = alias

            homogenised_tables.append(table)
            homogenised_aliases.append(alias)

        super().__init__(
            homogenised_tables,
            settings_dict,
            set_up_basic_logging,
            input_table_aliases=homogenised_aliases,
        )

        self.in_databricks = "DATABRICKS_RUNTIME_VERSION" in os.environ
        if self.in_databricks:
            enable_splink(spark)

        self._set_default_break_lineage_method()

        self._register_udfs_from_jar()

    def _get_spark_from_input_tables_if_not_provided(self, spark, input_tables):
        self.spark = spark
        if spark is None:
            # Ensure at least one of the input dataframes is a spark df
            spark_inputs = [isinstance(d, spark_df) for d in input_tables]
            if any(spark_inputs):
                for t in list(compress(input_tables, spark_inputs)):
                    # t.sparkSession can be used only from spark 3.3.0 onwards
                    self.spark = t.sql_ctx.sparkSession
                    break

        if self.spark is None:
            raise ValueError(
                "If input_table_or_tables are strings or pandas dataframes rather than "
                "Spark dataframes, you must pass in the spark session using the spark="
                " argument when you initialise the linker."
            )

    def _set_catalog_and_database_if_not_provided(self, catalog, database):
        # spark.catalog.currentCatalog() is not available in versions of spark before
        # 3.4.0. In Spark versions less that 3.4.0 we will require explicit catalog
        # setting, but will revert to default in Spark versions greater than 3.4.0
        threshold = "3.4.0"
        self.catalog = catalog
        if (
            major_minor_version_greater_equal_than(self.spark.version, threshold)
            and not self.catalog
        ):
            # set the catalog and database of where to write output tables
            self.catalog = (
                catalog if catalog is not None else self.spark.catalog.currentCatalog()
            )
        self.database = (
            database if database is not None else self.spark.catalog.currentDatabase()
        )

        # this defines the catalog.database location where splink's data outputs will
        # be stored. The filter will remove none, so if catalog is not provided and
        # spark version is < 3.3.0 we will use the default catalog.
        self.splink_data_store = ".".join(
            filter(lambda x: x, [self.catalog, self.database])
        )

    def _drop_splink_cached_tables(self):
        # Clean up Splink cache that may exist from any previous splink session

        # if we use spark.sql("USE DATABASE db") commands we change the default. This
        # approach prevents side effects.
        splink_tables = self.spark.sql(
            f"show tables from {self.splink_data_store} like '__splink__*'"
        )
        temp_tables = splink_tables.filter("isTemporary").collect()
        drop_tables = list(
            map(lambda x: x.tableName, filter(lambda x: x.isTemporary, temp_tables))
        )
        # drop old temp tables
        # specifying a catalog and database doesn't work for temp tables.
        for x in drop_tables:
            self.spark.sql(f"drop table {x}")

    def _set_default_break_lineage_method(self):
        # check to see if running in databricks and use delta lake tables
        # as break lineage method if nothing else specified.

        if self.in_databricks and not self.break_lineage_method:
            self.break_lineage_method = "delta_lake_table"
            logger.info(
                "Intermediate results will be written as Delta Lake tables at "
                f"{self.splink_data_store}."
            )

        # set non-databricks environment default method as parquest in case nothing else
        # specified.
        elif not self.break_lineage_method:
            self.break_lineage_method = "parquet"

    def _register_udfs_from_jar(self):
        # register udf functions
        # will for loop through this list to register UDFs.
        # List is a tuple of structure (UDF Name, class path, spark return type)
        udfs_register = [
            (
                "jaro_winkler",
                "uk.gov.moj.dash.linkage.JaroWinklerSimilarity",
                DoubleType(),
            ),
            ("jaccard", "uk.gov.moj.dash.linkage.JaccardSimilarity", DoubleType()),
            ("cosine_distance", "uk.gov.moj.dash.linkage.CosineDistance", DoubleType()),
            ("Dmetaphone", "uk.gov.moj.dash.linkage.DoubleMetaphone", StringType()),
            (
                "DmetaphoneAlt",
                "uk.gov.moj.dash.linkage.DoubleMetaphoneAlt",
                StringType(),
            ),
            ("QgramTokeniser", "uk.gov.moj.dash.linkage.QgramTokeniser", StringType()),
        ]
        try:
            for udf in udfs_register:
                self.spark.udf.registerJavaFunction(*udf)
        except AnalysisException as e:
            logger.warning(
                "Unable to load custom Spark SQL functions such as jaro_winkler from "
                "the jar that's provided with Splink.\n"
                "You need to ensure the Splink jar is registered.\n"
                "See https://moj-analytical-services.github.io/splink/demos/example_simple_pyspark.html "  # NOQA: E501
                "for an example.\n"
                "You will not be able to use these functions in your linkage.\n"
                "You can find the location of the jar by calling the following function"
                ":\nfrom splink.spark.jar_location import similarity_jar_location"
                "\n\nFull error:\n"
                f"{e}"
            )

    def _table_to_splink_dataframe(self, templated_name, physical_name):
        return SparkDataframe(templated_name, physical_name, self)

    def _repartition_if_needed(self, spark_df, templated_name):
        # Repartitioning has two effects:
        # 1. When we persist out results to disk, it results in a predictable
        #    number of output files.  Some splink operations result in a very large
        #    number of output files, so this reduces the number of files and therefore
        #    avoids slow reads and writes
        # 2. When we repartition, it results in a more evenly distributed workload
        #    across the cluster, which is useful for large datasets.

        names_to_repartition = [
            r"__splink__df_comparison_vectors",
            r"__splink__df_blocked",
            r"__splink__df_neighbours",
            r"__splink__df_representatives",
            r"__splink__df_concat_with_tf_sample",
            r"__splink__df_concat_with_tf",
            r"__splink__df_predict",
        ]

        num_partitions = self.num_partitions_on_repartition

        if re.fullmatch(r"__splink__df_predict", templated_name):
            num_partitions = math.ceil(self.num_partitions_on_repartition)

        if re.fullmatch(r"__splink__df_representatives", templated_name):
            num_partitions = math.ceil(self.num_partitions_on_repartition / 6)

        if re.fullmatch(r"__splink__df_neighbours", templated_name):
            num_partitions = math.ceil(self.num_partitions_on_repartition / 4)

        if re.fullmatch(r"__splink__df_concat_with_tf_sample", templated_name):
            num_partitions = math.ceil(self.num_partitions_on_repartition / 4)

        if re.fullmatch(r"__splink__df_concat_with_tf", templated_name):
            num_partitions = math.ceil(self.num_partitions_on_repartition / 4)

        if re.fullmatch(r"|".join(names_to_repartition), templated_name):
            spark_df = spark_df.repartition(num_partitions)

        return spark_df

    def _get_checkpoint_dir_path(self, spark_df):
        # https://github.com/apache/spark/blob/301a13963808d1ad44be5cacf0a20f65b853d5a2/python/pyspark/context.py#L1323 # noqa E501
        # getCheckpointDir method exists only in Spark 3.1+, use implementation
        # from above link
        if not self.spark._jsc.sc().getCheckpointDir().isEmpty():
            return self.spark._jsc.sc().getCheckpointDir().get()
        else:
            # Raise checkpointing error
            spark_df.limit(1).checkpoint()

    def _break_lineage_and_repartition(self, spark_df, templated_name, physical_name):
        spark_df = self._repartition_if_needed(spark_df, templated_name)

        regex_to_persist = [
            r"__splink__df_comparison_vectors",
            r"__splink__df_concat_with_tf",
            r"__splink__df_predict",
            r"__splink__df_tf_.+",
            r"__splink__df_representatives.+",
            r"__splink__df_neighbours",
            r"__splink__df_connected_components_df",
        ]

        if re.fullmatch(r"|".join(regex_to_persist), templated_name):
            if self.break_lineage_method == "persist":
                spark_df = spark_df.persist()
                logger.debug(f"persisted {templated_name}")
            elif self.break_lineage_method == "checkpoint":
                spark_df = spark_df.checkpoint()
                logger.debug(f"Checkpointed {templated_name}")
            elif self.break_lineage_method == "parquet":
                checkpoint_dir = self._get_checkpoint_dir_path(spark_df)
                write_path = os.path.join(checkpoint_dir, physical_name)
                spark_df.write.mode("overwrite").parquet(write_path)
                spark_df = self.spark.read.parquet(write_path)
                logger.debug(f"Wrote {templated_name} to parquet")
            elif self.break_lineage_method == "delta_lake_files":
                checkpoint_dir = self._get_checkpoint_dir_path(spark_df)
                write_path = os.path.join(checkpoint_dir, physical_name)
                spark_df.write.mode("overwrite").format("delta").save()
                spark_df = self.spark.read.format("delta").load(write_path)
                logger.debug(f"Wrote {templated_name} to Delta files at {write_path}")
            elif self.break_lineage_method == "delta_lake_table":
                write_path = f"{self.splink_data_store}.{physical_name}"
                spark_df.write.mode("overwrite").saveAsTable(write_path)
                spark_df = self.spark.table(write_path)
                logger.debug(
                    f"Wrote {templated_name} to Delta Table at "
                    f"{self.splink_data_store}.{physical_name}"
                )
            else:
                raise ValueError(
                    f"Unknown break_lineage_method: {self.break_lineage_method}"
                )
        return spark_df

    def _execute_sql_against_backend(self, sql, templated_name, physical_name):
        sql = sqlglot.transpile(sql, read="spark", write="customspark", pretty=True)[0]

        logger.debug(execute_sql_logging_message_info(templated_name, physical_name))
        logger.log(5, log_sql(sql))
        spark_df = self.spark.sql(sql)

        spark_df = self._break_lineage_and_repartition(
            spark_df, templated_name, physical_name
        )

        # After blocking, want to repartition
        # if templated
        spark_df.createOrReplaceTempView(physical_name)

        output_df = self._table_to_splink_dataframe(templated_name, physical_name)
        return output_df

    @property
    def _infinity_expression(self):
        return "'infinity'"

    def register_table(self, input, table_name, overwrite=False):
        """
        Register a table to your backend database, to be used in one of the
        splink methods, or simply to allow querying.

        Tables can be of type: dictionary, record level dictionary,
        pandas dataframe, pyarrow table and in the spark case, a spark df.

        Examples:
            >>> test_dict = {"a": [666,777,888],"b": [4,5,6]}
            >>> linker.register_table(test_dict, "test_dict")
            >>> linker.query_sql("select * from test_dict")

        Args:
            input: The data you wish to register. This can be either a dictionary,
                pandas dataframe, pyarrow table or a spark dataframe.
            table_name (str): The name you wish to assign to the table.
            overwrite (bool): Overwrite the table in the underlying database if it
                exists

        Returns:
            SplinkDataFrame: An abstraction representing the table created by the sql
                pipeline
        """

        # If the user has provided a table name, return it as a SplinkDataframe
        if isinstance(input, str):
            return self._table_to_splink_dataframe(table_name, input)

        # Check if table name is already in use
        exists = self._table_exists_in_database(table_name)
        if exists:
            if not overwrite:
                raise ValueError(
                    f"Table '{table_name}' already exists in database. "
                    "Please use the 'overwrite' argument if you wish to overwrite"
                )

        if isinstance(input, dict):
            input = pd.DataFrame(input)
            input = self.spark.createDataFrame(input)
        elif isinstance(input, list):
            input = pd.DataFrame.from_records(input)
            input = self.spark.createDataFrame(input)
        elif isinstance(input, pd.DataFrame):
            input = self.spark.createDataFrame(input)

        input.createOrReplaceTempView(table_name)
        return self._table_to_splink_dataframe(table_name, table_name)

    def _random_sample_sql(self, proportion, sample_size):
        if proportion == 1.0:
            return ""
        percent = proportion * 100
        return f" TABLESAMPLE ({percent} PERCENT) "

    def _table_exists_in_database(self, table_name):
        query_result = self.spark.sql(
            f"show tables from {self.splink_data_store} like '{table_name}'"
        ).collect()
        if len(query_result) > 1:
            # this clause accounts for temp tables which can have the same name as
            # persistent table without issue
            if (
                len({x.tableName for x in query_result}) == 1
            ) and (  # table names are the same
                len({x.isTemporary for x in query_result}) == 2
            ):  # isTemporary is boolean
                return True
            else:
                raise ValueError(
                    f"Table name {table_name} not unique. Does it contain a wild card?"
                )
        elif len(query_result) == 1:
            return True
        elif len(query_result) == 0:
            return False

    def register_tf_table(self, df, col_name, overwrite=False):
        self.register_table(df, colname_to_tf_tablename(col_name), overwrite)<|MERGE_RESOLUTION|>--- conflicted
+++ resolved
@@ -47,12 +47,8 @@
 
         return self.linker.spark.sql(sql).toPandas().to_dict(orient="records")
 
-<<<<<<< HEAD
     def _drop_table_from_database(self, force_non_splink_table=False):
 
-=======
-    def drop_table_from_database(self, force_non_splink_table=False):
->>>>>>> d609f0b4
         # Spark, in general, does not persist its results to disk
         # There is a whitelist of dataframes to either perist() or checkpoint()
         # But there's no real need to clean these up, so we'll just do nothing
