--- conflicted
+++ resolved
@@ -1,11 +1,7 @@
 from __future__ import annotations
 
-<<<<<<< HEAD
 from copy import deepcopy
-from typing import TYPE_CHECKING
-=======
 from typing import TYPE_CHECKING, Optional
->>>>>>> 01eb8901
 
 from .comparison_level import ComparisonLevel
 from .misc import dedupe_preserving_order, join_list_with_commas_final_and
