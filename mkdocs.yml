site_name: Splink
use_directory_urls: false
repo_url: https://github.com/moj-analytical-services/splink
edit_uri: edit/master/docs/
theme:
  icon:
    repo: fontawesome/brands/github
  name: "material"
  features:
    - content.code.annotate
    - content.code.copy
    - content.tabs.link
    - content.tooltips
    - header.autohide
    - search.highlight
    - search.share
    - search.suggest
    - navigation.indexes
    - navigation.indexes
    - navigation.footer
    - content.action.edit
    - navigation.tabs
    - navigation.tabs.sticky
    - navigation.top
    - toc.follow
    - navigation.prune
  logo: "img/favicon.ico"
  favicon: "img/favicon.ico"
  palette:
    - scheme: default
      primary: indigo
      accent: indigo
      toggle:
        icon: material/toggle-switch
        name: Switch to dark mode
    - scheme: slate
      primary: purple
      accent: red
      toggle:
        icon: material/toggle-switch-off-outline
        name: Switch to light mode
  custom_dir: docs/overrides
plugins:
  - search
  - semiliterate
  - mknotebooks
  - tags
  - mkdocstrings:
      default_handler: python
      handlers:
        python:
          rendering:
            show_source: false
      custom_templates: templates
  - git-revision-date-localized:
      enable_creation_date: true
      type: timeago
      fallback_to_build_date: true
  - blog:
      post_date_format: long
      archive: false
markdown_extensions:
  - abbr
  - attr_list
  - meta
  - admonition
  - pymdownx.details
  - pymdownx.arithmatex:
      generic: true
  - pymdownx.superfences:
      custom_fences:
        - name: mermaid
          class: mermaid
          format: !!python/name:pymdownx.superfences.fence_code_format
  - pymdownx.snippets:
      auto_append:
        - includes/abbreviations.md
  - pymdownx.tabbed:
      alternate_style: true
  - toc:
      permalink: True
      toc_depth: 3
  - pymdownx.emoji:
      emoji_index: !!python/name:materialx.emoji.twemoji
      emoji_generator: !!python/name:materialx.emoji.to_svg
  - footnotes
nav:
  - Home: "index.md"
  - Getting Started: "getting_started.md"
  - Tutorial:
      - Introduction: "demos/tutorials/00_Tutorial_Introduction.ipynb"
      - 1. Data prep prerequisites: "demos/tutorials/01_Prerequisites.ipynb"
      - 2. Exploratory analysis: "demos/tutorials/02_Exploratory_analysis.ipynb"
      - 3. Blocking: "demos/tutorials/03_Blocking.ipynb"
      - 4. Estimating model parameters: "demos/tutorials/04_Estimating_model_parameters.ipynb"
      - 5. Predicting results: "demos/tutorials/05_Predicting_results.ipynb"
      - 6. Visualising predictions: "demos/tutorials/06_Visualising_predictions.ipynb"
      - 7. Quality assurance: "demos/tutorials/07_Quality_assurance.ipynb"
  - Examples:
      - Introduction: "examples_index.md"
      - DuckDB:
        - Deduplicate 50k rows historical persons: "demos/examples/duckdb/deduplicate_50k_synthetic.ipynb"
        - Linking financial transactions: "demos/examples/duckdb/transactions.ipynb"
        - Linking two tables of persons: "demos/examples/duckdb/link_only.ipynb"
        - Real time record linkage: "demos/examples/duckdb/real_time_record_linkage.ipynb"
        - QA from ground truth column: "demos/examples/duckdb/accuracy_analysis_from_labels_column.ipynb"
        - Estimating m probabilities from labels: "demos/examples/duckdb/pairwise_labels.ipynb"
        - Quick and dirty persons model: "demos/examples/duckdb/quick_and_dirty_persons.ipynb"
        - Deterministic dedupe: "demos/examples/duckdb/deterministic_dedupe.ipynb"
        - Febrl3 Dedupe: "demos/examples/duckdb/febrl3.ipynb"
        - Febrl4 link-only: "demos/examples/duckdb/febrl4.ipynb"
      - PySpark:
        - Deduplication using Pyspark: "demos/examples/spark/deduplicate_1k_synthetic.ipynb"
      - Athena:
        - Deduplicate 50k rows historical persons: "demos/examples/athena/deduplicate_50k_synthetic.ipynb"
      - SQLite:
        - Deduplicate 50k rows historical persons: "demos/examples/sqlite/deduplicate_50k_synthetic.ipynb"
  - Topic Guides:
      - Introduction: "topic_guides/topic_guides_index.md"
      - Record Linkage Theory:
        - Why do we need record linkage?: "topic_guides/theory/record_linkage.md"
        - Probabilistic vs Deterministic linkage: "topic_guides/theory/probabilistic_vs_deterministic.md"
        - The Fellegi-Sunter Model: "topic_guides/theory/fellegi_sunter.md"
      - Linkage Models in Splink:
        - Splink's SQL backends - Spark, DuckDB etc:
          - Backends overview: "topic_guides/backends/backends.md"
          - PostgreSQL: "topic_guides/backends/postgres.md"
        - Link type - linking vs deduping: "topic_guides/splink_fundamentals/link_type.md"
        - Defining Splink models: "topic_guides/splink_fundamentals/settings.md"
        - Retrieving and querying Splink results: "topic_guides/splink_fundamentals/querying_splink_results.md"
      - Data Preparation:
        - Feature Engineering: "topic_guides/data_preparation/feature_engineering.md"
      - Blocking:
        - What are Blocking Rules?: "topic_guides/blocking/blocking_rules.md"
        - Prediction Blocking Rules: "topic_guides/blocking/predictions.md"        
        - Model Training Blocking Rules: "topic_guides/blocking/model_training.md"
        - Computational Performance: "topic_guides/blocking/performance.md"
      - Comparing Records:
        - Defining and customising comparisons: "topic_guides/comparisons/customising_comparisons.ipynb"
        - Out-of-the-box comparisons: "topic_guides/comparisons/comparison_templates.ipynb"
        - Comparing strings:
          - Choosing comparators and thresholds: "topic_guides/comparisons/choosing_comparators.ipynb"
          - String comparators: "topic_guides/comparisons/comparators.md"
          - Phonetic transformations: "topic_guides/comparisons/phonetic.md"
        - Term-Frequency adjustments: "topic_guides/comparisons/term-frequency.md"
      - Performance:
        - Run times, performance and linking large data: "topic_guides/performance/drivers_of_performance.md"
        - Spark Performance:
            - Optimising Spark performance: "topic_guides/performance/optimising_spark.md"
            - Salting blocking rules: "topic_guides/performance/salting.md"
  - Documentation:
      - Introduction: "documentation_index.md"
      - API:
        - Linker API:
            - Full API: "linker.md"
            - Exploratory analysis: "linkerexp.md"
            - Estimating model parameters: "linkerest.md"
            - Predicting results: "linkerpred.md"
            - Visualisation and quality assurance: "linkerqa.md"
        - Comparisons Library API:
            - Comparison Template Library: "comparison_template_library.md"
            - Comparison Library: "comparison_library.md"
            - Comparison Level Library: "comparison_level_library.md"
            - Comparison Composition: "comparison_level_composition.md"
        - Blocking Rule Library API:
            - Blocking Rule Library: "blocking_rule_library.md"
            - Blocking Rule Composition: "blocking_rule_composition.md"
        - EM Training Session API: "em_training_session.md"
        - SplinkDataFrame API: "SplinkDataFrame.md"
        - Comparisons API:
            - Comparison: "comparison.md"
            - Comparison Level: "comparison_level.md"
      - In-build datasets: "datasets.md"
      - Settings:
        - Settings Dictionary Reference: "settings_dict_guide.md"
        - Interactive Settings Editor: "settingseditor/editor.md"
  - Contributing:
      - Introduction: "dev_guides/dev_guides_index.md"
      - Contributing to Splink:
        - Contributor Guide: "CONTRIBUTING.md"
        - Building a Virtual Environment: "dev_guides/changing_splink/building_env_locally.md"
        - Linting and Formatting: "dev_guides/changing_splink/lint_and_format.md"
        - Testing: "dev_guides/changing_splink/testing.md"
        - Building Docs: "dev_guides/changing_splink/build_docs_locally.md"
        - Releasing a Package Version: "dev_guides/changing_splink/releases.md"
      - How Splink works:
        - Understanding and debugging Splink: "dev_guides/debug_modes.md"
        - Transpilation using sqlglot: "dev_guides/transpilation.md"
        - Performance and caching:
          - Caching and pipelining: "dev_guides/caching.md"
          - Spark caching: "dev_guides/spark_pipelining_and_caching.md"
        - Comparison and comparison level libraries:
          - Creating new comparisons and comparison levels: "dev_guides/comparisons/new_library_comparisons_and_levels.md"
          - Extending existing comparisons and comparison levels: "dev_guides/comparisons/extending_library_comparisons_and_levels.md"
        - User-Defined Functions: "dev_guides/udfs.md"
<<<<<<< HEAD
  - Blog: 
    - blog/index.md
=======
      

>>>>>>> d8521bfb
extra_css:
- css/custom.css
extra_javascript:
  - javascripts/mathjax.js
  - https://polyfill.io/v3/polyfill.min.js?features=es6
  - https://cdn.jsdelivr.net/npm/mathjax@3/es5/tex-mml-chtml.js
extra:
  analytics:
    provider: google
    property: G-L6JT8NK528
  social:
    - icon: fontawesome/brands/github
      link: https://github.com/moj-analytical-services/splink
    - icon: fontawesome/brands/python
      link: https://pypi.org/project/splink/
    - icon: fontawesome/solid/chevron-right
      link: https://www.robinlinacre.com/
  new: Recently added

<|MERGE_RESOLUTION|>--- conflicted
+++ resolved
@@ -193,13 +193,8 @@
           - Creating new comparisons and comparison levels: "dev_guides/comparisons/new_library_comparisons_and_levels.md"
           - Extending existing comparisons and comparison levels: "dev_guides/comparisons/extending_library_comparisons_and_levels.md"
         - User-Defined Functions: "dev_guides/udfs.md"
-<<<<<<< HEAD
   - Blog: 
     - blog/index.md
-=======
-      
-
->>>>>>> d8521bfb
 extra_css:
 - css/custom.css
 extra_javascript:
