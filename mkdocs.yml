--- conflicted
+++ resolved
@@ -181,9 +181,6 @@
         - Comparisons API:
             - Comparison: "comparison.md"
             - Comparison Level: "comparison_level.md"
-<<<<<<< HEAD
-      - Charts Gallery: "charts/chart_gallery.md"
-=======
       - Charts Gallery: 
         - "charts/index.md"
         - Exploratory Analysis:
@@ -209,7 +206,6 @@
           - accuracy chart from labels table: "charts/accuracy_chart_from_labels_table.ipynb"
           - precision recall chart from labels table: "charts/precision_recall_chart_from_labels_table.ipynb"
           - roc chart fromm labels table: "charts/roc_chart_from_labels_table.ipynb"
->>>>>>> 00d294b3
       - In-build datasets: "datasets.md"
       - Settings:
         - Settings Dictionary Reference: "settings_dict_guide.md"
